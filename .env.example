--- conflicted
+++ resolved
@@ -16,7 +16,6 @@
 COINGECKO_API_KEY=CG-xxxxxxxxxx 
 # Coinmarketcap: if under free tier, changes to api url and auth header are required. Required.
 COINMARKETCAP_API_KEY=xxxxxxxxxx
-<<<<<<< HEAD
 # Codex: if you support a network other than ethereum, Codex api key is required.
 CODEX_API_KEY=xxxxxxxxxx 
 
@@ -34,10 +33,4 @@
 IS_FORK=0 # If the blockchain is a fork, set this to 1. Defaults to 0. This flag makes sure harvester job syncs to the fork latest block.
 DB_SYNC=0 # if set to 1 the database structure will be updated according to the migrations. Defaults to 0. Useful for testing purposes. 
 CALLER_ID_BATCH_SIZE=0 # Number of caller ids to fetch in a single batch. Defaults to 0. If set to 0, batch size will be the one configured in deployment.
-=======
-CODEX_API_KEY=xxxxxxxxxx
-SHOULD_POLL_HISTORIC_QUOTES=1
-POLL_HISTORIC_QUOTES_INTERVAL=30000
-SHOULD_UPDATE_ANALYTICS=1
-DATABASE_SSL_ENABLED=0 # Flag to enable/disable SSL for database connection (0=disabled, 1=enabled)
->>>>>>> 20c2a9c5
+DATABASE_SSL_ENABLED=0 # Flag to enable/disable SSL for database connection (0=disabled, 1=enabled)