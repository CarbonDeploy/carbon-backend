--- conflicted
+++ resolved
@@ -64,16 +64,10 @@
       { name: 'carbon-graph', enabled: true },
     ],
     [BlockchainType.Iota]: [],
-<<<<<<< HEAD
     [BlockchainType.Tac]: [{ name: 'carbon-defi', enabled: true }],
     [BlockchainType.Bsc]: [
       { name: 'coinmarketcap', enabled: true },
       { name: 'codex', enabled: true }
-=======
-    [BlockchainType.Tac]: [
-      { name: 'carbon-defi', enabled: true },
-      // { name: 'carbon-graph', enabled: true },
->>>>>>> 49c87d0d
     ],
   };
 
