--- conflicted
+++ resolved
@@ -2168,497 +2168,6 @@
     });
   });
 
-<<<<<<< HEAD
-  describe('getLatestPricesBeforeTimestamp', () => {
-    beforeEach(() => {
-      mockRepository.query.mockClear();
-    });
-
-    it('should return latest prices with provider priority logic', async () => {
-      const blockchainType = BlockchainType.Ethereum;
-      const cutoffTimestamp = new Date('2024-01-01T12:00:00Z');
-
-      // Mock query response - multiple providers for same token
-      const mockQuotes = [
-        {
-          id: 1,
-          tokenAddress: '0xtoken1',
-          usd: '100.00',
-          timestamp: new Date('2024-01-01T10:00:00Z'),
-          provider: 'coinmarketcap',
-          blockchainType: 'ethereum',
-        },
-        {
-          id: 2,
-          tokenAddress: '0xtoken1',
-          usd: '101.00',
-          timestamp: new Date('2024-01-01T11:00:00Z'),
-          provider: 'codex',
-          blockchainType: 'ethereum',
-        },
-        {
-          id: 3,
-          tokenAddress: '0xtoken2',
-          usd: '200.00',
-          timestamp: new Date('2024-01-01T09:00:00Z'),
-          provider: 'codex',
-          blockchainType: 'ethereum',
-        },
-      ];
-
-      mockRepository.query.mockResolvedValue(mockQuotes);
-
-      const result = await service.getLatestPricesBeforeTimestamp(blockchainType, cutoffTimestamp);
-
-      expect(result).toHaveLength(2);
-      // Should pick coinmarketcap (highest priority) for token1
-      expect(result[0].tokenAddress).toBe('0xtoken1');
-      expect(result[0].provider).toBe('coinmarketcap');
-      expect(result[0].usd).toBe('100.00');
-
-      // Should pick codex for token2 (only available provider)
-      expect(result[1].tokenAddress).toBe('0xtoken2');
-      expect(result[1].provider).toBe('codex');
-      expect(result[1].usd).toBe('200.00');
-    });
-
-    it('should apply 24-hour freshness rule', async () => {
-      const blockchainType = BlockchainType.Ethereum;
-      const cutoffTimestamp = new Date('2024-01-02T12:00:00Z');
-
-      // Mock query response - codex data is more than 24h newer than coinmarketcap
-      const mockQuotes = [
-        {
-          id: 1,
-          tokenAddress: '0xtoken1',
-          usd: '100.00',
-          timestamp: new Date('2024-01-01T09:00:00Z'), // 27 hours before cutoff
-          provider: 'coinmarketcap',
-          blockchainType: 'ethereum',
-        },
-        {
-          id: 2,
-          tokenAddress: '0xtoken1',
-          usd: '101.00',
-          timestamp: new Date('2024-01-02T10:00:00Z'), // 2 hours before cutoff (25 hours newer than coinmarketcap)
-          provider: 'codex',
-          blockchainType: 'ethereum',
-        },
-      ];
-
-      mockRepository.query.mockResolvedValue(mockQuotes);
-
-      const result = await service.getLatestPricesBeforeTimestamp(blockchainType, cutoffTimestamp);
-
-      expect(result).toHaveLength(1);
-      // Should pick codex despite lower priority because it's >24h newer
-      expect(result[0].provider).toBe('codex');
-      expect(result[0].usd).toBe('101.00');
-    });
-
-    it('should handle empty providers gracefully', async () => {
-      const blockchainType = BlockchainType.Iota; // Has no enabled providers
-      const cutoffTimestamp = new Date('2024-01-01T12:00:00Z');
-
-      const result = await service.getLatestPricesBeforeTimestamp(blockchainType, cutoffTimestamp);
-
-      expect(result).toEqual([]);
-      expect(mockRepository.query).not.toHaveBeenCalled();
-    });
-
-    it('should handle database errors gracefully', async () => {
-      const blockchainType = BlockchainType.Ethereum;
-      const cutoffTimestamp = new Date('2024-01-01T12:00:00Z');
-
-      mockRepository.query.mockRejectedValue(new Error('Database error'));
-
-      const result = await service.getLatestPricesBeforeTimestamp(blockchainType, cutoffTimestamp);
-
-      expect(result).toEqual([]);
-    });
-
-    it('should pass correct parameters to query', async () => {
-      const blockchainType = BlockchainType.Ethereum;
-      const cutoffTimestamp = new Date('2024-01-01T12:00:00Z');
-
-      mockRepository.query.mockResolvedValue([]);
-
-      await service.getLatestPricesBeforeTimestamp(blockchainType, cutoffTimestamp);
-
-      expect(mockRepository.query).toHaveBeenCalledWith(
-        expect.stringContaining('WITH token_provider_latest AS'),
-        expect.arrayContaining([
-          'ethereum',
-          '2024-01-01T12:00:00.000Z',
-          '2023-12-25T12:00:00.000Z', // 7 days before
-          ['coinmarketcap', 'codex', 'carbon-graph'],
-          500000,
-        ]),
-      );
-    });
-
-    it('should respect the limit parameter', async () => {
-      const blockchainType = BlockchainType.Ethereum;
-      const cutoffTimestamp = new Date('2024-01-01T12:00:00Z');
-      const customLimit = 100;
-
-      mockRepository.query.mockResolvedValue([]);
-
-      await service.getLatestPricesBeforeTimestamp(blockchainType, cutoffTimestamp, customLimit);
-
-      expect(mockRepository.query).toHaveBeenCalledWith(
-        expect.stringContaining('LIMIT $5'),
-        expect.arrayContaining([customLimit]),
-      );
-    });
-
-    it('should filter by token addresses when provided', async () => {
-      const blockchainType = BlockchainType.Ethereum;
-      const cutoffTimestamp = new Date('2024-01-01T12:00:00Z');
-      const tokenAddresses = ['0xToken1', '0xToken2'];
-
-      const mockQuotes = [
-        {
-          id: 1,
-          tokenAddress: '0xtoken1',
-          usd: '100.00',
-          timestamp: new Date('2024-01-01T10:00:00Z'),
-          provider: 'coinmarketcap',
-          blockchainType: 'ethereum',
-        },
-        {
-          id: 2,
-          tokenAddress: '0xtoken2',
-          usd: '200.00',
-          timestamp: new Date('2024-01-01T11:00:00Z'),
-          provider: 'codex',
-          blockchainType: 'ethereum',
-        },
-      ];
-
-      mockRepository.query.mockResolvedValue(mockQuotes);
-
-      const result = await service.getLatestPricesBeforeTimestamp(
-        blockchainType,
-        cutoffTimestamp,
-        500000,
-        tokenAddresses,
-      );
-
-      expect(result).toHaveLength(2);
-      expect(result[0].tokenAddress).toBe('0xtoken1');
-      expect(result[1].tokenAddress).toBe('0xtoken2');
-
-      // Verify the query was called with normalized token addresses
-      expect(mockRepository.query).toHaveBeenCalledWith(
-        expect.stringContaining('($6::text[] IS NULL OR "tokenAddress" = ANY($6::text[]))'),
-        expect.arrayContaining([['0xtoken1', '0xtoken2']]),
-      );
-    });
-
-    it('should return all tokens when no token addresses filter is provided', async () => {
-      const blockchainType = BlockchainType.Ethereum;
-      const cutoffTimestamp = new Date('2024-01-01T12:00:00Z');
-
-      mockRepository.query.mockResolvedValue([]);
-
-      await service.getLatestPricesBeforeTimestamp(blockchainType, cutoffTimestamp);
-
-      // Verify the query was called with null for token addresses filter
-      expect(mockRepository.query).toHaveBeenCalledWith(
-        expect.stringContaining('($6::text[] IS NULL OR "tokenAddress" = ANY($6::text[]))'),
-        expect.arrayContaining([undefined]),
-      );
-    });
-
-    it('should handle empty token addresses array', async () => {
-      const blockchainType = BlockchainType.Ethereum;
-      const cutoffTimestamp = new Date('2024-01-01T12:00:00Z');
-
-      mockRepository.query.mockResolvedValue([]);
-
-      const result = await service.getLatestPricesBeforeTimestamp(blockchainType, cutoffTimestamp, 500000, []);
-
-      expect(result).toEqual([]);
-      expect(mockRepository.query).toHaveBeenCalledWith(
-        expect.stringContaining('($6::text[] IS NULL OR "tokenAddress" = ANY($6::text[]))'),
-        expect.arrayContaining([[]]),
-      );
-    });
-  });
-
-  describe('selectBestQuoteWithPriority', () => {
-    const providerPriorities = ['coinmarketcap', 'codex', 'carbon-graph'];
-
-    it('should return null for empty quotes array', () => {
-      // Access private method using bracket notation
-      const result = service['selectBestQuoteWithPriority']([], providerPriorities);
-      expect(result).toBeNull();
-    });
-
-    it('should return the single quote when only one exists', () => {
-      const quotes = [
-        {
-          id: 1,
-          tokenAddress: '0xtoken1',
-          usd: '100.00',
-          timestamp: new Date('2024-01-01T10:00:00Z'),
-          provider: 'codex',
-          blockchainType: BlockchainType.Ethereum,
-        } as HistoricQuote,
-      ];
-
-      const result = service['selectBestQuoteWithPriority'](quotes, providerPriorities);
-      expect(result).toBe(quotes[0]);
-    });
-
-    it('should select highest priority provider when timestamps are similar', () => {
-      const quotes = [
-        {
-          id: 1,
-          tokenAddress: '0xtoken1',
-          usd: '100.00',
-          timestamp: new Date('2024-01-01T10:00:00Z'),
-          provider: 'codex',
-          blockchainType: BlockchainType.Ethereum,
-        } as HistoricQuote,
-        {
-          id: 2,
-          tokenAddress: '0xtoken1',
-          usd: '101.00',
-          timestamp: new Date('2024-01-01T11:00:00Z'),
-          provider: 'coinmarketcap',
-          blockchainType: BlockchainType.Ethereum,
-        } as HistoricQuote,
-      ];
-
-      const result = service['selectBestQuoteWithPriority'](quotes, providerPriorities);
-      expect(result.provider).toBe('coinmarketcap');
-      expect(result.usd).toBe('101.00');
-    });
-
-    it('should select lower priority provider when it is more than 24h newer', () => {
-      const quotes = [
-        {
-          id: 1,
-          tokenAddress: '0xtoken1',
-          usd: '100.00',
-          timestamp: new Date('2024-01-01T10:00:00Z'),
-          provider: 'coinmarketcap',
-          blockchainType: BlockchainType.Ethereum,
-        } as HistoricQuote,
-        {
-          id: 2,
-          tokenAddress: '0xtoken1',
-          usd: '101.00',
-          timestamp: new Date('2024-01-02T12:00:00Z'), // 26 hours later
-          provider: 'codex',
-          blockchainType: BlockchainType.Ethereum,
-        } as HistoricQuote,
-      ];
-
-      const result = service['selectBestQuoteWithPriority'](quotes, providerPriorities);
-      expect(result.provider).toBe('codex');
-      expect(result.usd).toBe('101.00');
-    });
-
-    it('should not select lower priority provider when it is less than 24h newer', () => {
-      const quotes = [
-        {
-          id: 1,
-          tokenAddress: '0xtoken1',
-          usd: '100.00',
-          timestamp: new Date('2024-01-01T10:00:00Z'),
-          provider: 'coinmarketcap',
-          blockchainType: BlockchainType.Ethereum,
-        } as HistoricQuote,
-        {
-          id: 2,
-          tokenAddress: '0xtoken1',
-          usd: '101.00',
-          timestamp: new Date('2024-01-01T20:00:00Z'), // 10 hours later
-          provider: 'codex',
-          blockchainType: BlockchainType.Ethereum,
-        } as HistoricQuote,
-      ];
-
-      const result = service['selectBestQuoteWithPriority'](quotes, providerPriorities);
-      expect(result.provider).toBe('coinmarketcap');
-      expect(result.usd).toBe('100.00');
-    });
-
-    it('should handle multiple providers with complex priority logic', () => {
-      const quotes = [
-        {
-          id: 1,
-          tokenAddress: '0xtoken1',
-          usd: '100.00',
-          timestamp: new Date('2024-01-01T10:00:00Z'),
-          provider: 'coinmarketcap',
-          blockchainType: BlockchainType.Ethereum,
-        } as HistoricQuote,
-        {
-          id: 2,
-          tokenAddress: '0xtoken1',
-          usd: '101.00',
-          timestamp: new Date('2024-01-01T20:00:00Z'), // 10 hours later (not enough)
-          provider: 'codex',
-          blockchainType: BlockchainType.Ethereum,
-        } as HistoricQuote,
-        {
-          id: 3,
-          tokenAddress: '0xtoken1',
-          usd: '102.00',
-          timestamp: new Date('2024-01-02T12:00:00Z'), // 26 hours later (enough)
-          provider: 'carbon-graph',
-          blockchainType: BlockchainType.Ethereum,
-        } as HistoricQuote,
-      ];
-
-      const result = service['selectBestQuoteWithPriority'](quotes, providerPriorities);
-      expect(result.provider).toBe('carbon-graph');
-      expect(result.usd).toBe('102.00');
-    });
-
-    it('should handle providers not in priority list', () => {
-      const quotes = [
-        {
-          id: 1,
-          tokenAddress: '0xtoken1',
-          usd: '100.00',
-          timestamp: new Date('2024-01-01T10:00:00Z'),
-          provider: 'unknown-provider',
-          blockchainType: BlockchainType.Ethereum,
-        } as HistoricQuote,
-        {
-          id: 2,
-          tokenAddress: '0xtoken1',
-          usd: '101.00',
-          timestamp: new Date('2024-01-01T11:00:00Z'),
-          provider: 'codex',
-          blockchainType: BlockchainType.Ethereum,
-        } as HistoricQuote,
-      ];
-
-      const result = service['selectBestQuoteWithPriority'](quotes, providerPriorities);
-      // Should select codex since it's in the priority list
-      expect(result.provider).toBe('codex');
-      expect(result.usd).toBe('101.00');
-    });
-  });
-
-  describe('getLatestPriceBeforeTimestamp', () => {
-    beforeEach(() => {
-      mockRepository.query.mockClear();
-    });
-
-    it('should return single token quote using the optimized multi-token method', async () => {
-      const blockchainType = BlockchainType.Ethereum;
-      const tokenAddress = '0xToken1';
-      const cutoffTimestamp = new Date('2024-01-01T12:00:00Z');
-
-      const mockQuote = {
-        id: 1,
-        tokenAddress: '0xtoken1',
-        usd: '100.00',
-        timestamp: new Date('2024-01-01T10:00:00Z'),
-        provider: 'coinmarketcap',
-        blockchainType: 'ethereum',
-      };
-
-      mockRepository.query.mockResolvedValue([mockQuote]);
-
-      const result = await service.getLatestPriceBeforeTimestamp(blockchainType, tokenAddress, cutoffTimestamp);
-
-      expect(result).toEqual(mockQuote);
-
-      // Verify it called the multi-token method with correct parameters
-      expect(mockRepository.query).toHaveBeenCalledWith(
-        expect.stringContaining('($6::text[] IS NULL OR "tokenAddress" = ANY($6::text[]))'),
-        expect.arrayContaining([
-          'ethereum',
-          '2024-01-01T12:00:00.000Z',
-          '2023-12-25T12:00:00.000Z',
-          ['coinmarketcap', 'codex', 'carbon-graph'],
-          1, // limit should be 1
-          ['0xtoken1'], // should filter to specific token
-        ]),
-      );
-    });
-
-    it('should return null when no quote exists for the token', async () => {
-      const blockchainType = BlockchainType.Ethereum;
-      const tokenAddress = '0xToken1';
-      const cutoffTimestamp = new Date('2024-01-01T12:00:00Z');
-
-      mockRepository.query.mockResolvedValue([]);
-
-      const result = await service.getLatestPriceBeforeTimestamp(blockchainType, tokenAddress, cutoffTimestamp);
-
-      expect(result).toBeNull();
-    });
-
-    it('should handle errors gracefully and return null', async () => {
-      const blockchainType = BlockchainType.Ethereum;
-      const tokenAddress = '0xToken1';
-      const cutoffTimestamp = new Date('2024-01-01T12:00:00Z');
-
-      mockRepository.query.mockRejectedValue(new Error('Database error'));
-
-      const result = await service.getLatestPriceBeforeTimestamp(blockchainType, tokenAddress, cutoffTimestamp);
-
-      expect(result).toBeNull();
-    });
-
-    it('should apply provider priority logic for single token', async () => {
-      const blockchainType = BlockchainType.Ethereum;
-      const tokenAddress = '0xToken1';
-      const cutoffTimestamp = new Date('2024-01-01T12:00:00Z');
-
-      // Mock multiple providers for the same token
-      const mockQuotes = [
-        {
-          id: 1,
-          tokenAddress: '0xtoken1',
-          usd: '100.00',
-          timestamp: new Date('2024-01-01T09:00:00Z'),
-          provider: 'coinmarketcap',
-          blockchainType: 'ethereum',
-        },
-        {
-          id: 2,
-          tokenAddress: '0xtoken1',
-          usd: '101.00',
-          timestamp: new Date('2024-01-01T10:00:00Z'),
-          provider: 'codex',
-          blockchainType: 'ethereum',
-        },
-      ];
-
-      mockRepository.query.mockResolvedValue(mockQuotes);
-
-      const result = await service.getLatestPriceBeforeTimestamp(blockchainType, tokenAddress, cutoffTimestamp);
-
-      // Should return the highest priority provider (coinmarketcap)
-      expect(result.provider).toBe('coinmarketcap');
-      expect(result.usd).toBe('100.00');
-    });
-
-    it('should normalize token address to lowercase', async () => {
-      const blockchainType = BlockchainType.Ethereum;
-      const tokenAddress = '0xTOKEN1'; // Mixed case
-      const cutoffTimestamp = new Date('2024-01-01T12:00:00Z');
-
-      mockRepository.query.mockResolvedValue([]);
-
-      await service.getLatestPriceBeforeTimestamp(blockchainType, tokenAddress, cutoffTimestamp);
-
-      // Verify the token address was normalized to lowercase
-      expect(mockRepository.query).toHaveBeenCalledWith(
-        expect.stringContaining('($6::text[] IS NULL OR "tokenAddress" = ANY($6::text[]))'),
-        expect.arrayContaining([['0xtoken1']]),
-      );
-=======
   describe('pricing ignore list functionality', () => {
     const createMockDeployment = (
       blockchainType: BlockchainType,
@@ -2974,7 +2483,498 @@
         expect(mockRepository.create).not.toHaveBeenCalled();
         expect(mockRepository.save).not.toHaveBeenCalled();
       });
->>>>>>> 526e1853
+    });
+  });
+
+  describe('getLatestPricesBeforeTimestamp', () => {
+    beforeEach(() => {
+      mockRepository.query.mockClear();
+    });
+
+    it('should return latest prices with provider priority logic', async () => {
+      const blockchainType = BlockchainType.Ethereum;
+      const cutoffTimestamp = new Date('2024-01-01T12:00:00Z');
+
+      // Mock query response - multiple providers for same token
+      const mockQuotes = [
+        {
+          id: 1,
+          tokenAddress: '0xtoken1',
+          usd: '100.00',
+          timestamp: new Date('2024-01-01T10:00:00Z'),
+          provider: 'coinmarketcap',
+          blockchainType: 'ethereum',
+        },
+        {
+          id: 2,
+          tokenAddress: '0xtoken1',
+          usd: '101.00',
+          timestamp: new Date('2024-01-01T11:00:00Z'),
+          provider: 'codex',
+          blockchainType: 'ethereum',
+        },
+        {
+          id: 3,
+          tokenAddress: '0xtoken2',
+          usd: '200.00',
+          timestamp: new Date('2024-01-01T09:00:00Z'),
+          provider: 'codex',
+          blockchainType: 'ethereum',
+        },
+      ];
+
+      mockRepository.query.mockResolvedValue(mockQuotes);
+
+      const result = await service.getLatestPricesBeforeTimestamp(blockchainType, cutoffTimestamp);
+
+      expect(result).toHaveLength(2);
+      // Should pick coinmarketcap (highest priority) for token1
+      expect(result[0].tokenAddress).toBe('0xtoken1');
+      expect(result[0].provider).toBe('coinmarketcap');
+      expect(result[0].usd).toBe('100.00');
+
+      // Should pick codex for token2 (only available provider)
+      expect(result[1].tokenAddress).toBe('0xtoken2');
+      expect(result[1].provider).toBe('codex');
+      expect(result[1].usd).toBe('200.00');
+    });
+
+    it('should apply 24-hour freshness rule', async () => {
+      const blockchainType = BlockchainType.Ethereum;
+      const cutoffTimestamp = new Date('2024-01-02T12:00:00Z');
+
+      // Mock query response - codex data is more than 24h newer than coinmarketcap
+      const mockQuotes = [
+        {
+          id: 1,
+          tokenAddress: '0xtoken1',
+          usd: '100.00',
+          timestamp: new Date('2024-01-01T09:00:00Z'), // 27 hours before cutoff
+          provider: 'coinmarketcap',
+          blockchainType: 'ethereum',
+        },
+        {
+          id: 2,
+          tokenAddress: '0xtoken1',
+          usd: '101.00',
+          timestamp: new Date('2024-01-02T10:00:00Z'), // 2 hours before cutoff (25 hours newer than coinmarketcap)
+          provider: 'codex',
+          blockchainType: 'ethereum',
+        },
+      ];
+
+      mockRepository.query.mockResolvedValue(mockQuotes);
+
+      const result = await service.getLatestPricesBeforeTimestamp(blockchainType, cutoffTimestamp);
+
+      expect(result).toHaveLength(1);
+      // Should pick codex despite lower priority because it's >24h newer
+      expect(result[0].provider).toBe('codex');
+      expect(result[0].usd).toBe('101.00');
+    });
+
+    it('should handle empty providers gracefully', async () => {
+      const blockchainType = BlockchainType.Iota; // Has no enabled providers
+      const cutoffTimestamp = new Date('2024-01-01T12:00:00Z');
+
+      const result = await service.getLatestPricesBeforeTimestamp(blockchainType, cutoffTimestamp);
+
+      expect(result).toEqual([]);
+      expect(mockRepository.query).not.toHaveBeenCalled();
+    });
+
+    it('should handle database errors gracefully', async () => {
+      const blockchainType = BlockchainType.Ethereum;
+      const cutoffTimestamp = new Date('2024-01-01T12:00:00Z');
+
+      mockRepository.query.mockRejectedValue(new Error('Database error'));
+
+      const result = await service.getLatestPricesBeforeTimestamp(blockchainType, cutoffTimestamp);
+
+      expect(result).toEqual([]);
+    });
+
+    it('should pass correct parameters to query', async () => {
+      const blockchainType = BlockchainType.Ethereum;
+      const cutoffTimestamp = new Date('2024-01-01T12:00:00Z');
+
+      mockRepository.query.mockResolvedValue([]);
+
+      await service.getLatestPricesBeforeTimestamp(blockchainType, cutoffTimestamp);
+
+      expect(mockRepository.query).toHaveBeenCalledWith(
+        expect.stringContaining('WITH token_provider_latest AS'),
+        expect.arrayContaining([
+          'ethereum',
+          '2024-01-01T12:00:00.000Z',
+          '2023-12-25T12:00:00.000Z', // 7 days before
+          ['coinmarketcap', 'codex', 'carbon-graph'],
+          500000,
+        ]),
+      );
+    });
+
+    it('should respect the limit parameter', async () => {
+      const blockchainType = BlockchainType.Ethereum;
+      const cutoffTimestamp = new Date('2024-01-01T12:00:00Z');
+      const customLimit = 100;
+
+      mockRepository.query.mockResolvedValue([]);
+
+      await service.getLatestPricesBeforeTimestamp(blockchainType, cutoffTimestamp, customLimit);
+
+      expect(mockRepository.query).toHaveBeenCalledWith(
+        expect.stringContaining('LIMIT $5'),
+        expect.arrayContaining([customLimit]),
+      );
+    });
+
+    it('should filter by token addresses when provided', async () => {
+      const blockchainType = BlockchainType.Ethereum;
+      const cutoffTimestamp = new Date('2024-01-01T12:00:00Z');
+      const tokenAddresses = ['0xToken1', '0xToken2'];
+
+      const mockQuotes = [
+        {
+          id: 1,
+          tokenAddress: '0xtoken1',
+          usd: '100.00',
+          timestamp: new Date('2024-01-01T10:00:00Z'),
+          provider: 'coinmarketcap',
+          blockchainType: 'ethereum',
+        },
+        {
+          id: 2,
+          tokenAddress: '0xtoken2',
+          usd: '200.00',
+          timestamp: new Date('2024-01-01T11:00:00Z'),
+          provider: 'codex',
+          blockchainType: 'ethereum',
+        },
+      ];
+
+      mockRepository.query.mockResolvedValue(mockQuotes);
+
+      const result = await service.getLatestPricesBeforeTimestamp(
+        blockchainType,
+        cutoffTimestamp,
+        500000,
+        tokenAddresses,
+      );
+
+      expect(result).toHaveLength(2);
+      expect(result[0].tokenAddress).toBe('0xtoken1');
+      expect(result[1].tokenAddress).toBe('0xtoken2');
+
+      // Verify the query was called with normalized token addresses
+      expect(mockRepository.query).toHaveBeenCalledWith(
+        expect.stringContaining('($6::text[] IS NULL OR "tokenAddress" = ANY($6::text[]))'),
+        expect.arrayContaining([['0xtoken1', '0xtoken2']]),
+      );
+    });
+
+    it('should return all tokens when no token addresses filter is provided', async () => {
+      const blockchainType = BlockchainType.Ethereum;
+      const cutoffTimestamp = new Date('2024-01-01T12:00:00Z');
+
+      mockRepository.query.mockResolvedValue([]);
+
+      await service.getLatestPricesBeforeTimestamp(blockchainType, cutoffTimestamp);
+
+      // Verify the query was called with null for token addresses filter
+      expect(mockRepository.query).toHaveBeenCalledWith(
+        expect.stringContaining('($6::text[] IS NULL OR "tokenAddress" = ANY($6::text[]))'),
+        expect.arrayContaining([undefined]),
+      );
+    });
+
+    it('should handle empty token addresses array', async () => {
+      const blockchainType = BlockchainType.Ethereum;
+      const cutoffTimestamp = new Date('2024-01-01T12:00:00Z');
+
+      mockRepository.query.mockResolvedValue([]);
+
+      const result = await service.getLatestPricesBeforeTimestamp(blockchainType, cutoffTimestamp, 500000, []);
+
+      expect(result).toEqual([]);
+      expect(mockRepository.query).toHaveBeenCalledWith(
+        expect.stringContaining('($6::text[] IS NULL OR "tokenAddress" = ANY($6::text[]))'),
+        expect.arrayContaining([[]]),
+      );
+    });
+  });
+
+  describe('selectBestQuoteWithPriority', () => {
+    const providerPriorities = ['coinmarketcap', 'codex', 'carbon-graph'];
+
+    it('should return null for empty quotes array', () => {
+      // Access private method using bracket notation
+      const result = service['selectBestQuoteWithPriority']([], providerPriorities);
+      expect(result).toBeNull();
+    });
+
+    it('should return the single quote when only one exists', () => {
+      const quotes = [
+        {
+          id: 1,
+          tokenAddress: '0xtoken1',
+          usd: '100.00',
+          timestamp: new Date('2024-01-01T10:00:00Z'),
+          provider: 'codex',
+          blockchainType: BlockchainType.Ethereum,
+        } as HistoricQuote,
+      ];
+
+      const result = service['selectBestQuoteWithPriority'](quotes, providerPriorities);
+      expect(result).toBe(quotes[0]);
+    });
+
+    it('should select highest priority provider when timestamps are similar', () => {
+      const quotes = [
+        {
+          id: 1,
+          tokenAddress: '0xtoken1',
+          usd: '100.00',
+          timestamp: new Date('2024-01-01T10:00:00Z'),
+          provider: 'codex',
+          blockchainType: BlockchainType.Ethereum,
+        } as HistoricQuote,
+        {
+          id: 2,
+          tokenAddress: '0xtoken1',
+          usd: '101.00',
+          timestamp: new Date('2024-01-01T11:00:00Z'),
+          provider: 'coinmarketcap',
+          blockchainType: BlockchainType.Ethereum,
+        } as HistoricQuote,
+      ];
+
+      const result = service['selectBestQuoteWithPriority'](quotes, providerPriorities);
+      expect(result.provider).toBe('coinmarketcap');
+      expect(result.usd).toBe('101.00');
+    });
+
+    it('should select lower priority provider when it is more than 24h newer', () => {
+      const quotes = [
+        {
+          id: 1,
+          tokenAddress: '0xtoken1',
+          usd: '100.00',
+          timestamp: new Date('2024-01-01T10:00:00Z'),
+          provider: 'coinmarketcap',
+          blockchainType: BlockchainType.Ethereum,
+        } as HistoricQuote,
+        {
+          id: 2,
+          tokenAddress: '0xtoken1',
+          usd: '101.00',
+          timestamp: new Date('2024-01-02T12:00:00Z'), // 26 hours later
+          provider: 'codex',
+          blockchainType: BlockchainType.Ethereum,
+        } as HistoricQuote,
+      ];
+
+      const result = service['selectBestQuoteWithPriority'](quotes, providerPriorities);
+      expect(result.provider).toBe('codex');
+      expect(result.usd).toBe('101.00');
+    });
+
+    it('should not select lower priority provider when it is less than 24h newer', () => {
+      const quotes = [
+        {
+          id: 1,
+          tokenAddress: '0xtoken1',
+          usd: '100.00',
+          timestamp: new Date('2024-01-01T10:00:00Z'),
+          provider: 'coinmarketcap',
+          blockchainType: BlockchainType.Ethereum,
+        } as HistoricQuote,
+        {
+          id: 2,
+          tokenAddress: '0xtoken1',
+          usd: '101.00',
+          timestamp: new Date('2024-01-01T20:00:00Z'), // 10 hours later
+          provider: 'codex',
+          blockchainType: BlockchainType.Ethereum,
+        } as HistoricQuote,
+      ];
+
+      const result = service['selectBestQuoteWithPriority'](quotes, providerPriorities);
+      expect(result.provider).toBe('coinmarketcap');
+      expect(result.usd).toBe('100.00');
+    });
+
+    it('should handle multiple providers with complex priority logic', () => {
+      const quotes = [
+        {
+          id: 1,
+          tokenAddress: '0xtoken1',
+          usd: '100.00',
+          timestamp: new Date('2024-01-01T10:00:00Z'),
+          provider: 'coinmarketcap',
+          blockchainType: BlockchainType.Ethereum,
+        } as HistoricQuote,
+        {
+          id: 2,
+          tokenAddress: '0xtoken1',
+          usd: '101.00',
+          timestamp: new Date('2024-01-01T20:00:00Z'), // 10 hours later (not enough)
+          provider: 'codex',
+          blockchainType: BlockchainType.Ethereum,
+        } as HistoricQuote,
+        {
+          id: 3,
+          tokenAddress: '0xtoken1',
+          usd: '102.00',
+          timestamp: new Date('2024-01-02T12:00:00Z'), // 26 hours later (enough)
+          provider: 'carbon-graph',
+          blockchainType: BlockchainType.Ethereum,
+        } as HistoricQuote,
+      ];
+
+      const result = service['selectBestQuoteWithPriority'](quotes, providerPriorities);
+      expect(result.provider).toBe('carbon-graph');
+      expect(result.usd).toBe('102.00');
+    });
+
+    it('should handle providers not in priority list', () => {
+      const quotes = [
+        {
+          id: 1,
+          tokenAddress: '0xtoken1',
+          usd: '100.00',
+          timestamp: new Date('2024-01-01T10:00:00Z'),
+          provider: 'unknown-provider',
+          blockchainType: BlockchainType.Ethereum,
+        } as HistoricQuote,
+        {
+          id: 2,
+          tokenAddress: '0xtoken1',
+          usd: '101.00',
+          timestamp: new Date('2024-01-01T11:00:00Z'),
+          provider: 'codex',
+          blockchainType: BlockchainType.Ethereum,
+        } as HistoricQuote,
+      ];
+
+      const result = service['selectBestQuoteWithPriority'](quotes, providerPriorities);
+      // Should select codex since it's in the priority list
+      expect(result.provider).toBe('codex');
+      expect(result.usd).toBe('101.00');
+    });
+  });
+
+  describe('getLatestPriceBeforeTimestamp', () => {
+    beforeEach(() => {
+      mockRepository.query.mockClear();
+    });
+
+    it('should return single token quote using the optimized multi-token method', async () => {
+      const blockchainType = BlockchainType.Ethereum;
+      const tokenAddress = '0xToken1';
+      const cutoffTimestamp = new Date('2024-01-01T12:00:00Z');
+
+      const mockQuote = {
+        id: 1,
+        tokenAddress: '0xtoken1',
+        usd: '100.00',
+        timestamp: new Date('2024-01-01T10:00:00Z'),
+        provider: 'coinmarketcap',
+        blockchainType: 'ethereum',
+      };
+
+      mockRepository.query.mockResolvedValue([mockQuote]);
+
+      const result = await service.getLatestPriceBeforeTimestamp(blockchainType, tokenAddress, cutoffTimestamp);
+
+      expect(result).toEqual(mockQuote);
+
+      // Verify it called the multi-token method with correct parameters
+      expect(mockRepository.query).toHaveBeenCalledWith(
+        expect.stringContaining('($6::text[] IS NULL OR "tokenAddress" = ANY($6::text[]))'),
+        expect.arrayContaining([
+          'ethereum',
+          '2024-01-01T12:00:00.000Z',
+          '2023-12-25T12:00:00.000Z',
+          ['coinmarketcap', 'codex', 'carbon-graph'],
+          1, // limit should be 1
+          ['0xtoken1'], // should filter to specific token
+        ]),
+      );
+    });
+
+    it('should return null when no quote exists for the token', async () => {
+      const blockchainType = BlockchainType.Ethereum;
+      const tokenAddress = '0xToken1';
+      const cutoffTimestamp = new Date('2024-01-01T12:00:00Z');
+
+      mockRepository.query.mockResolvedValue([]);
+
+      const result = await service.getLatestPriceBeforeTimestamp(blockchainType, tokenAddress, cutoffTimestamp);
+
+      expect(result).toBeNull();
+    });
+
+    it('should handle errors gracefully and return null', async () => {
+      const blockchainType = BlockchainType.Ethereum;
+      const tokenAddress = '0xToken1';
+      const cutoffTimestamp = new Date('2024-01-01T12:00:00Z');
+
+      mockRepository.query.mockRejectedValue(new Error('Database error'));
+
+      const result = await service.getLatestPriceBeforeTimestamp(blockchainType, tokenAddress, cutoffTimestamp);
+
+      expect(result).toBeNull();
+    });
+
+    it('should apply provider priority logic for single token', async () => {
+      const blockchainType = BlockchainType.Ethereum;
+      const tokenAddress = '0xToken1';
+      const cutoffTimestamp = new Date('2024-01-01T12:00:00Z');
+
+      // Mock multiple providers for the same token
+      const mockQuotes = [
+        {
+          id: 1,
+          tokenAddress: '0xtoken1',
+          usd: '100.00',
+          timestamp: new Date('2024-01-01T09:00:00Z'),
+          provider: 'coinmarketcap',
+          blockchainType: 'ethereum',
+        },
+        {
+          id: 2,
+          tokenAddress: '0xtoken1',
+          usd: '101.00',
+          timestamp: new Date('2024-01-01T10:00:00Z'),
+          provider: 'codex',
+          blockchainType: 'ethereum',
+        },
+      ];
+
+      mockRepository.query.mockResolvedValue(mockQuotes);
+
+      const result = await service.getLatestPriceBeforeTimestamp(blockchainType, tokenAddress, cutoffTimestamp);
+
+      // Should return the highest priority provider (coinmarketcap)
+      expect(result.provider).toBe('coinmarketcap');
+      expect(result.usd).toBe('100.00');
+    });
+
+    it('should normalize token address to lowercase', async () => {
+      const blockchainType = BlockchainType.Ethereum;
+      const tokenAddress = '0xTOKEN1'; // Mixed case
+      const cutoffTimestamp = new Date('2024-01-01T12:00:00Z');
+
+      mockRepository.query.mockResolvedValue([]);
+
+      await service.getLatestPriceBeforeTimestamp(blockchainType, tokenAddress, cutoffTimestamp);
+
+      // Verify the token address was normalized to lowercase
+      expect(mockRepository.query).toHaveBeenCalledWith(
+        expect.stringContaining('($6::text[] IS NULL OR "tokenAddress" = ANY($6::text[]))'),
+        expect.arrayContaining([['0xtoken1']]),
+      );
     });
   });
 });