import { Test, TestingModule } from '@nestjs/testing';
import { HistoricQuoteService } from './historic-quote.service';
import { getRepositoryToken } from '@nestjs/typeorm';
import { HistoricQuote } from './historic-quote.entity';
import { CoinMarketCapService } from '../coinmarketcap/coinmarketcap.service';
import { ConfigService } from '@nestjs/config';
import { SchedulerRegistry } from '@nestjs/schedule';
import { CodexService } from '../codex/codex.service';
import { BlockchainType, DeploymentService } from '../deployment/deployment.service';
import { Repository } from 'typeorm';
import moment from 'moment';
import Decimal from 'decimal.js';

describe('HistoricQuoteService', () => {
  let service: HistoricQuoteService;
  // eslint-disable-next-line @typescript-eslint/no-unused-vars
  let repository: Repository<HistoricQuote>;

  const mockRepository = {
    query: jest.fn(),
    create: jest.fn(),
    save: jest.fn(),
    createQueryBuilder: jest.fn(),
  };

  const mockCoinMarketCapService = {
    getLatestQuotes: jest.fn(),
    getAllTokens: jest.fn(),
    getHistoricalQuotes: jest.fn(),
  };

  const mockConfigService = {
    get: jest.fn(),
  };

  const mockSchedulerRegistry = {
    addInterval: jest.fn(),
  };

  const mockCodexService = {
    getAllTokenAddresses: jest.fn(),
    getLatestPrices: jest.fn(),
    getHistoricalQuotes: jest.fn(),
  };

  const mockDeploymentService = {
    getDeploymentByBlockchainType: jest.fn(),
    getDeploymentByExchangeId: jest.fn(),
    getDeployments: jest.fn(),
  };

  beforeEach(async () => {
    const module: TestingModule = await Test.createTestingModule({
      providers: [
        HistoricQuoteService,
        {
          provide: getRepositoryToken(HistoricQuote),
          useValue: mockRepository,
        },
        {
          provide: CoinMarketCapService,
          useValue: mockCoinMarketCapService,
        },
        {
          provide: ConfigService,
          useValue: mockConfigService,
        },
        {
          provide: SchedulerRegistry,
          useValue: mockSchedulerRegistry,
        },
        {
          provide: CodexService,
          useValue: mockCodexService,
        },
        {
          provide: DeploymentService,
          useValue: mockDeploymentService,
        },
      ],
    }).compile();

    service = module.get<HistoricQuoteService>(HistoricQuoteService);
    repository = module.get<Repository<HistoricQuote>>(getRepositoryToken(HistoricQuote));
  });

  describe('createDailyCandlestick', () => {
    it('should ensure continuity between days by using previous day close as next day open', () => {
      const prices = [
        {
          timestamp: moment().startOf('day').unix(),
          usd: new Decimal('100'),
          provider: 'test',
        },
        {
          timestamp: moment().startOf('day').add(1, 'day').unix(),
          usd: new Decimal('110'),
          provider: 'test',
        },
        {
          timestamp: moment().startOf('day').add(2, 'day').unix(),
          usd: new Decimal('120'),
          provider: 'test',
        },
      ];

      const candlesticks = service.createDailyCandlestick(prices);

      expect(candlesticks).toHaveLength(3);
      expect(candlesticks[0].close.toString()).toBe('100');
      expect(candlesticks[1].open.toString()).toBe('100'); // Should use previous day's close
      expect(candlesticks[1].close.toString()).toBe('110');
      expect(candlesticks[2].open.toString()).toBe('110'); // Should use previous day's close
      expect(candlesticks[2].close.toString()).toBe('120');
    });

    it('should handle gaps in data by maintaining continuity', () => {
      const prices = [
        {
          timestamp: moment().startOf('day').unix(),
          usd: new Decimal('100'),
          provider: 'test',
        },
        {
          timestamp: moment().startOf('day').add(2, 'day').unix(), // Skip one day
          usd: new Decimal('120'),
          provider: 'test',
        },
      ];

      const candlesticks = service.createDailyCandlestick(prices);

      expect(candlesticks).toHaveLength(2);
      expect(candlesticks[0].close.toString()).toBe('100');
      expect(candlesticks[1].open.toString()).toBe('100'); // Should use previous day's close even with gap
      expect(candlesticks[1].close.toString()).toBe('120');
    });

    it('should handle null values appropriately by carrying forward last valid price', () => {
      const prices = [
        {
          timestamp: moment().startOf('day').unix(),
          usd: new Decimal('100'),
          provider: 'test',
        },
        {
          timestamp: moment().startOf('day').add(1, 'day').unix(),
          usd: null,
          provider: 'test',
        },
        {
          timestamp: moment().startOf('day').add(2, 'day').unix(),
          usd: new Decimal('120'),
          provider: 'test',
        },
      ];

      const candlesticks = service.createDailyCandlestick(prices);

      expect(candlesticks).toHaveLength(3);
      expect(candlesticks[0].close.toString()).toBe('100');
      expect(candlesticks[1].open.toString()).toBe('100'); // Should use previous day's close
      expect(candlesticks[1].close).toBeNull();
      expect(candlesticks[2].open.toString()).toBe('100'); // Should carry forward the last valid close price
      expect(candlesticks[2].close.toString()).toBe('120');
    });

    it('should return empty array for empty prices input', () => {
      const prices = [];
      const candlesticks = service.createDailyCandlestick(prices);
      expect(candlesticks).toHaveLength(0);
    });

    it('should handle single price point correctly', () => {
      const prices = [
        {
          timestamp: moment().startOf('day').unix(),
          usd: new Decimal('100'),
          provider: 'test',
        },
      ];

      const candlesticks = service.createDailyCandlestick(prices);
      expect(candlesticks).toHaveLength(1);
      expect(candlesticks[0].open.toString()).toBe('100');
      expect(candlesticks[0].high.toString()).toBe('100');
      expect(candlesticks[0].low.toString()).toBe('100');
      expect(candlesticks[0].close.toString()).toBe('100');
    });

    it('should handle consecutive null values correctly', () => {
      const prices = [
        {
          timestamp: moment().startOf('day').unix(),
          usd: new Decimal('100'),
          provider: 'test',
        },
        {
          timestamp: moment().startOf('day').add(1, 'day').unix(),
          usd: null,
          provider: 'test',
        },
        {
          timestamp: moment().startOf('day').add(2, 'day').unix(),
          usd: null,
          provider: 'test',
        },
        {
          timestamp: moment().startOf('day').add(3, 'day').unix(),
          usd: new Decimal('120'),
          provider: 'test',
        },
      ];

      const candlesticks = service.createDailyCandlestick(prices);
      expect(candlesticks).toHaveLength(4);
      expect(candlesticks[0].close.toString()).toBe('100');
      expect(candlesticks[1].open.toString()).toBe('100');
      expect(candlesticks[1].close).toBeNull();
      expect(candlesticks[2].open.toString()).toBe('100'); // Should still carry last valid price
      expect(candlesticks[2].close).toBeNull();
      expect(candlesticks[3].open.toString()).toBe('100'); // Should still carry last valid price
      expect(candlesticks[3].close.toString()).toBe('120');
    });

    it('should handle all null values correctly', () => {
      const prices = [
        {
          timestamp: moment().startOf('day').unix(),
          usd: null,
          provider: 'test',
        },
        {
          timestamp: moment().startOf('day').add(1, 'day').unix(),
          usd: null,
          provider: 'test',
        },
      ];

      const candlesticks = service.createDailyCandlestick(prices);
      expect(candlesticks).toHaveLength(2);
      expect(candlesticks[0].open).toBeNull();
      expect(candlesticks[0].close).toBeNull();
      expect(candlesticks[1].open).toBeNull(); // No valid price to carry forward
      expect(candlesticks[1].close).toBeNull();
    });

    it('should handle first value null correctly', () => {
      const prices = [
        {
          timestamp: moment().startOf('day').unix(),
          usd: null,
          provider: 'test',
        },
        {
          timestamp: moment().startOf('day').add(1, 'day').unix(),
          usd: new Decimal('100'),
          provider: 'test',
        },
      ];

      const candlesticks = service.createDailyCandlestick(prices);
      expect(candlesticks).toHaveLength(2);
      expect(candlesticks[0].open).toBeNull();
      expect(candlesticks[0].close).toBeNull();
      expect(candlesticks[1].open.toString()).toBe('100');
      expect(candlesticks[1].close.toString()).toBe('100');
    });

    it('should handle multiple prices in the same day correctly', () => {
      const dayStart = moment().startOf('day').unix();
      const prices = [
        {
          timestamp: dayStart,
          usd: new Decimal('100'),
          provider: 'test',
        },
        {
          timestamp: dayStart + 3600, // 1 hour later
          usd: new Decimal('105'),
          provider: 'test',
        },
        {
          timestamp: dayStart + 7200, // 2 hours later
          usd: new Decimal('95'),
          provider: 'test',
        },
      ];

      const candlesticks = service.createDailyCandlestick(prices);
      expect(candlesticks).toHaveLength(1);
      expect(candlesticks[0].open.toString()).toBe('100'); // First price of the day
      expect(candlesticks[0].high.toString()).toBe('105'); // Highest price
      expect(candlesticks[0].low.toString()).toBe('95'); // Lowest price
      expect(candlesticks[0].close.toString()).toBe('95'); // Last price of the day
    });
  });

<<<<<<< HEAD
  // Add new test suite for the Ethereum token mapping functionality
  describe('updateMappedEthereumTokens', () => {
    beforeEach(() => {
      // Reset mocks
      jest.clearAllMocks();

      // Setup mock implementation for getDeployments
      mockDeploymentService.getDeployments.mockReturnValue([
        {
          exchangeId: 'ethereum',
          blockchainType: 'ethereum',
          mapEthereumTokens: null, // No mappings on Ethereum deployment
        },
        {
          exchangeId: 'sei',
          blockchainType: 'sei-network',
          mapEthereumTokens: {
            '0xtoken1OnSei': '0xethtoken1', // lowercase 't'
            '0xtoken2OnSei': '0xethtoken2', // lowercase 't'
          },
        },
        {
          exchangeId: 'base-graphene',
          blockchainType: 'base',
          mapEthereumTokens: {
            '0xtoken1OnBase': '0xethtoken1', // lowercase 't'
            '0xtoken3OnBase': '0xethtoken3', // lowercase 't'
          },
        },
      ]);

      // Setup mock for getDeploymentByBlockchainType
      mockDeploymentService.getDeploymentByBlockchainType.mockReturnValue({
        exchangeId: 'ethereum',
        blockchainType: 'ethereum',
      });

      // Setup mock for repository.query used by getLatest
      mockRepository.query.mockResolvedValue([
        {
          tokenAddress: '0xethtoken1',
          blockchainType: 'ethereum',
          usd: '100.5',
          timestamp: '2023-01-01T00:00:00.000Z',
        },
        {
          tokenAddress: '0xethtoken2',
          blockchainType: 'ethereum',
          usd: '200.75',
          timestamp: '2023-01-01T00:00:00.000Z',
        },
      ]);

      // Setup mock for codexService.getLatestPrices
      mockCodexService.getLatestPrices.mockImplementation((deployment, addresses) => {
        const result = {};
        addresses.forEach((address) => {
          if (address === '0xethtoken1') {
            result[address] = {
              usd: '101.5',
              last_updated_at: Math.floor(new Date('2023-01-02T00:00:00.000Z').getTime() / 1000),
            };
          } else if (address === '0xethtoken2') {
            result[address] = {
              usd: '200.75',
              last_updated_at: Math.floor(new Date('2023-01-01T00:00:00.000Z').getTime() / 1000),
            };
          } else if (address === '0xethtoken3') {
            result[address] = {
              usd: '300.25',
              last_updated_at: Math.floor(new Date('2023-01-02T00:00:00.000Z').getTime() / 1000),
            };
          }
        });
        return Promise.resolve(result);
      });

      // Setup mock for repository.create
      mockRepository.create.mockImplementation((data) => data);

      // Setup mock for repository.save
      mockRepository.save.mockResolvedValue([]);
    });

    it('should collect unique Ethereum token addresses from all deployments', async () => {
      // Call the private method using any
      await (service as any).updateMappedEthereumTokens();

      // Verify getDeployments was called
      expect(mockDeploymentService.getDeployments).toHaveBeenCalled();

      // Verify getLatest was called (implicitly via repository.query)
      expect(mockRepository.query).toHaveBeenCalled();

      // Verify getLatestPrices was called with the correct Ethereum tokens (unique set)
      // We expect 3 unique Ethereum tokens from the mappings
      expect(mockCodexService.getLatestPrices).toHaveBeenCalledTimes(3);
      expect(mockCodexService.getLatestPrices).toHaveBeenCalledWith(
        expect.anything(),
        expect.arrayContaining(['0xethtoken1']),
      );
      expect(mockCodexService.getLatestPrices).toHaveBeenCalledWith(
        expect.anything(),
        expect.arrayContaining(['0xethtoken2']),
      );
      expect(mockCodexService.getLatestPrices).toHaveBeenCalledWith(
        expect.anything(),
        expect.arrayContaining(['0xethtoken3']),
      );
    });

    it('should update quotes only when USD value differs and timestamp is newer', async () => {
      // Call the private method using any
      await (service as any).updateMappedEthereumTokens();

      // Verify repository.create was called for the tokens that should be updated
      // We expect 2 tokens to be updated:
      // - ethtoken1 (different value and newer timestamp)
      // - ethtoken3 (new token, no existing data)
      expect(mockRepository.create).toHaveBeenCalledTimes(2);

      // Verify ethtoken1 update
      expect(mockRepository.create).toHaveBeenCalledWith(
        expect.objectContaining({
          tokenAddress: '0xethtoken1',
          usd: '101.5',
          provider: 'codex',
          blockchainType: 'ethereum',
        }),
      );

      // Verify ethtoken3 update
      expect(mockRepository.create).toHaveBeenCalledWith(
        expect.objectContaining({
          tokenAddress: '0xethtoken3',
          usd: '300.25',
          provider: 'codex',
          blockchainType: 'ethereum',
        }),
      );

      // Verify ethtoken2 was NOT updated (same value)
      const ethtoken2Update = mockRepository.create.mock.calls.find((call) => call[0].tokenAddress === '0xethtoken2');
      expect(ethtoken2Update).toBeUndefined();

      // Verify save was called with the created quotes
      expect(mockRepository.save).toHaveBeenCalled();
    });

    it('should not update when there are no mapped Ethereum tokens', async () => {
      // Update mock to return deployments with no Ethereum token mappings
      mockDeploymentService.getDeployments.mockReturnValue([
        {
          exchangeId: 'ethereum',
          blockchainType: 'ethereum',
        },
        {
          exchangeId: 'sei',
          blockchainType: 'sei-network',
          // No mapEthereumTokens property
        },
      ]);

      // Call the private method using any
      await (service as any).updateMappedEthereumTokens();

      // Verify no codex data was fetched
      expect(mockCodexService.getLatestPrices).not.toHaveBeenCalled();

      // Verify no quotes were created or saved
      expect(mockRepository.create).not.toHaveBeenCalled();
      expect(mockRepository.save).not.toHaveBeenCalled();
    });

    it('should handle errors when fetching price data', async () => {
      // Make one of the codex calls throw an error
      mockCodexService.getLatestPrices.mockImplementation((deployment, addresses) => {
        if (addresses.includes('0xethtoken2')) {
          return Promise.reject(new Error('Failed to fetch price data'));
        }

        const result = {};
        addresses.forEach((address) => {
          if (address === '0xethtoken1') {
            result[address] = {
              usd: '101.5',
              last_updated_at: Math.floor(new Date('2023-01-02T00:00:00.000Z').getTime() / 1000),
            };
          } else if (address === '0xethtoken3') {
            result[address] = {
              usd: '300.25',
              last_updated_at: Math.floor(new Date('2023-01-02T00:00:00.000Z').getTime() / 1000),
            };
          }
        });
        return Promise.resolve(result);
      });

      // Call the private method using any
      await (service as any).updateMappedEthereumTokens();

      // Verify we still processed the other tokens
      expect(mockRepository.create).toHaveBeenCalledTimes(2);
      expect(mockRepository.save).toHaveBeenCalled();
    });

    it('should handle token addresses with different cases (uppercase, lowercase, mixed case)', async () => {
      // Setup the mock for getLatest to return only one existing quote
      mockRepository.query.mockResolvedValue([
        {
          tokenAddress: '0xethtoken1',
          blockchainType: 'ethereum',
          usd: '100.5',
          timestamp: '2023-01-01T00:00:00.000Z',
        },
        // No record for ethtoken2 or ethtoken3, so they should both be created
      ]);

      // Update mock to include tokens with different cases
      mockDeploymentService.getDeployments.mockReturnValue([
        {
          exchangeId: 'ethereum',
          blockchainType: 'ethereum',
        },
        {
          exchangeId: 'sei',
          blockchainType: 'sei-network',
          mapEthereumTokens: {
            '0xTOKEN1ONSEI': '0xETHTOKEN1', // All uppercase
            '0xtoken2onsei': '0xethtoken2', // All lowercase
          },
        },
        {
          exchangeId: 'base-graphene',
          blockchainType: 'base',
          mapEthereumTokens: {
            '0xToKeN3oNbAsE': '0xEtHtOkEn3', // Mixed case
          },
        },
      ]);

      // Update mock for codexService.getLatestPrices to handle case-insensitive lookups
      mockCodexService.getLatestPrices.mockImplementation((deployment, addresses) => {
        const result = {};
        addresses.forEach((address) => {
          // Normalize address to lowercase for comparison
          const lowerAddress = address.toLowerCase();

          if (lowerAddress === '0xethtoken1') {
            result[address] = {
              usd: '101.5', // Different value than existing
              last_updated_at: Math.floor(new Date('2023-01-02T00:00:00.000Z').getTime() / 1000),
            };
          } else if (lowerAddress === '0xethtoken2') {
            result[address] = {
              usd: '200.75', // No existing record, so this should be created
              last_updated_at: Math.floor(new Date('2023-01-01T00:00:00.000Z').getTime() / 1000),
            };
          } else if (lowerAddress === '0xethtoken3') {
            result[address] = {
              usd: '300.25', // No existing record, so this should be created
              last_updated_at: Math.floor(new Date('2023-01-02T00:00:00.000Z').getTime() / 1000),
            };
          }
        });
        return Promise.resolve(result);
      });

      // Call the method
      await (service as any).updateMappedEthereumTokens();

      // Verify getDeployments was called
      expect(mockDeploymentService.getDeployments).toHaveBeenCalled();

      // Verify we collect all token addresses regardless of case
      // We should get 3 calls - one for each unique token address
      expect(mockCodexService.getLatestPrices).toHaveBeenCalledTimes(3);

      // Verify repository.create was called for all three tokens
      expect(mockRepository.create).toHaveBeenCalledTimes(3);

      // Check that addresses were normalized to lowercase when saved
      const createdAddresses = mockRepository.create.mock.calls.map((call) => call[0].tokenAddress.toLowerCase());
      expect(createdAddresses).toContain('0xethtoken1');
      expect(createdAddresses).toContain('0xethtoken2');
      expect(createdAddresses).toContain('0xethtoken3');

      // Verify save was called with the created quotes
      expect(mockRepository.save).toHaveBeenCalled();
=======
  describe('getUsdBuckets', () => {
    it('should correctly align price data by timestamp and generate candlesticks', async () => {
      // Mock the getHistoryQuotesBuckets method
      const now = moment().unix();
      const tokenA = '0xTokenA';
      const tokenB = '0xTokenB';
      const blockchainType = BlockchainType.Ethereum;

      // Token A has more historical data than Token B
      const tokenACandles = [
        { timestamp: now - 7200, open: '10', close: '11', high: '12', low: '9', provider: 'test' },
        { timestamp: now - 3600, open: '11', close: '12', high: '13', low: '10', provider: 'test' },
        { timestamp: now, open: '12', close: '13', high: '14', low: '11', provider: 'test' },
      ];

      // Token B starts later
      const tokenBCandles = [
        { timestamp: now - 3600, open: '1', close: '1.1', high: '1.2', low: '0.9', provider: 'test' },
        { timestamp: now, open: '1.1', close: '1.2', high: '1.3', low: '1.0', provider: 'test' },
      ];

      const mockHistoryData = {
        [tokenA]: tokenACandles,
        [tokenB]: tokenBCandles,
      };

      jest.spyOn(service, 'getHistoryQuotesBuckets').mockResolvedValue(mockHistoryData);
      jest.spyOn(service, 'createDailyCandlestick').mockImplementation((prices) => prices);

      await service.getUsdBuckets(blockchainType, tokenA, tokenB, now - 7200, now);

      // Should have called getHistoryQuotesBuckets with right params
      expect(service.getHistoryQuotesBuckets).toHaveBeenCalledWith(
        blockchainType,
        [tokenA, tokenB],
        now - 7200,
        now,
        '1 hour',
      );

      // Should have called createDailyCandlestick
      expect(service.createDailyCandlestick).toHaveBeenCalled();

      // We expect only data points where both tokens have values
      // This should skip the earliest timestamp (now - 7200) since tokenB doesn't have data for it
      const pricesPassedToCreateDailyCandlestick = (service.createDailyCandlestick as jest.Mock).mock.calls[0][0];

      expect(pricesPassedToCreateDailyCandlestick).toHaveLength(2);
      expect(pricesPassedToCreateDailyCandlestick[0].timestamp).toBe(now - 3600);
      expect(pricesPassedToCreateDailyCandlestick[0].usd.toString()).toBe('10.909090909090909091');
      expect(pricesPassedToCreateDailyCandlestick[1].timestamp).toBe(now);
      expect(pricesPassedToCreateDailyCandlestick[1].usd.toString()).toBe('10.833333333333333333');
    });

    it('should handle different price providers correctly', async () => {
      const now = moment().unix();
      const tokenA = '0xTokenA';
      const tokenB = '0xTokenB';
      const blockchainType = BlockchainType.Ethereum;

      const mockHistoryData = {
        [tokenA]: [{ timestamp: now, open: '100', close: '110', high: '120', low: '90', provider: 'provider1' }],
        [tokenB]: [{ timestamp: now, open: '10', close: '11', high: '12', low: '9', provider: 'provider2' }],
      };

      jest.spyOn(service, 'getHistoryQuotesBuckets').mockResolvedValue(mockHistoryData);
      jest.spyOn(service, 'createDailyCandlestick').mockImplementation((prices) => prices);

      await service.getUsdBuckets(blockchainType, tokenA, tokenB, now - 3600, now);

      const pricesPassedToCreateDailyCandlestick = (service.createDailyCandlestick as jest.Mock).mock.calls[0][0];
      expect(pricesPassedToCreateDailyCandlestick).toHaveLength(1);
      expect(pricesPassedToCreateDailyCandlestick[0].provider).toBe('provider1/provider2');
    });

    it('should skip timestamps where either token has null close prices', async () => {
      const now = moment().unix();
      const tokenA = '0xTokenA';
      const tokenB = '0xTokenB';
      const blockchainType = BlockchainType.Ethereum;

      const mockHistoryData = {
        [tokenA]: [
          { timestamp: now - 3600, open: '10', close: null, high: '12', low: '9', provider: 'test' },
          { timestamp: now, open: '11', close: '12', high: '14', low: '10', provider: 'test' },
        ],
        [tokenB]: [
          { timestamp: now - 3600, open: '1', close: '1.1', high: '1.2', low: '0.9', provider: 'test' },
          { timestamp: now, open: '1.1', close: '1.2', high: '1.3', low: '1.0', provider: 'test' },
        ],
      };

      jest.spyOn(service, 'getHistoryQuotesBuckets').mockResolvedValue(mockHistoryData);
      jest.spyOn(service, 'createDailyCandlestick').mockImplementation((prices) => prices);

      await service.getUsdBuckets(blockchainType, tokenA, tokenB, now - 3600, now);

      const pricesPassedToCreateDailyCandlestick = (service.createDailyCandlestick as jest.Mock).mock.calls[0][0];
      expect(pricesPassedToCreateDailyCandlestick).toHaveLength(1); // Should skip the timestamp with null close
      expect(pricesPassedToCreateDailyCandlestick[0].timestamp).toBe(now);
>>>>>>> 8343ddfd
    });
  });
});<|MERGE_RESOLUTION|>--- conflicted
+++ resolved
@@ -296,7 +296,6 @@
     });
   });
 
-<<<<<<< HEAD
   // Add new test suite for the Ethereum token mapping functionality
   describe('updateMappedEthereumTokens', () => {
     beforeEach(() => {
@@ -586,7 +585,9 @@
 
       // Verify save was called with the created quotes
       expect(mockRepository.save).toHaveBeenCalled();
-=======
+    });
+  });
+
   describe('getUsdBuckets', () => {
     it('should correctly align price data by timestamp and generate candlesticks', async () => {
       // Mock the getHistoryQuotesBuckets method
@@ -687,7 +688,6 @@
       const pricesPassedToCreateDailyCandlestick = (service.createDailyCandlestick as jest.Mock).mock.calls[0][0];
       expect(pricesPassedToCreateDailyCandlestick).toHaveLength(1); // Should skip the timestamp with null close
       expect(pricesPassedToCreateDailyCandlestick[0].timestamp).toBe(now);
->>>>>>> 8343ddfd
     });
   });
 });