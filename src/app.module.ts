import { Module } from '@nestjs/common';
import { TypeOrmModule } from '@nestjs/typeorm';
import { ConfigModule, ConfigService } from '@nestjs/config';
import { CacheModule } from '@nestjs/cache-manager';
import { LastProcessedBlockModule } from './last-processed-block/last-processed-block.module';
import { BlockModule } from './block/block.module';
import { RedisModule } from './redis/redis.module';
import { ScheduleModule } from '@nestjs/schedule';
import { HarvesterModule } from './harvester/harvester.module';
import { UpdaterModule } from './updater/updater.module';
import { PairCreatedEventModule } from './events/pair-created-event/pair-created-event.module';
import { StrategyCreatedEventModule } from './events/strategy-created-event/strategy-created-event.module';
import { PairModule } from './pair/pair.module';
import { TokenModule } from './token/token.module';
import { APP_INTERCEPTOR } from '@nestjs/core';
import { redisStore } from 'cache-manager-redis-yet';
import { V1Module } from './v1/v1.module';
import { HistoricQuoteModule } from './historic-quote/historic-quote.module';
import { ActivityModule } from './activity/activity.module';
import { VolumeModule } from './volume/volume.module';
import { TvlModule } from './tvl/tvl.module';
import { DeploymentModule } from './deployment/deployment.module';
import { CodexService } from './codex/codex.service';
import { CodexModule } from './codex/codex.module';
import { SubdomainCacheInterceptor } from './cache.interceptor';

@Module({
  imports: [
    ConfigModule.forRoot({ isGlobal: true }),
    TypeOrmModule.forRootAsync({
      imports: [ConfigModule],
      inject: [ConfigService],
      useFactory: async (configService: ConfigService): Promise<any> => {
<<<<<<< HEAD
        const dbUrl = configService.get('DATABASE_URL');
        if (!dbUrl) {
          throw new Error('DATABASE_URL is not set');
        }

        let ssl: any;
=======
>>>>>>> 20c2a9c5
        const dbSync = configService.get('DB_SYNC') === '1' ? true : false;
        const ssl =
          configService.get('DATABASE_SSL_ENABLED') && configService.get('DATABASE_SSL_ENABLED') === '1'
            ? {
                ca: configService.get('CARBON_BACKEND_SQL_CERTIFICATION'),
                ciphers: [
                  'ECDHE-RSA-AES128-SHA256',
                  'DHE-RSA-AES128-SHA256',
                  'AES128-GCM-SHA256',
                  '!RC4',
                  'HIGH',
                  '!MD5',
                  '!aNULL',
                ].join(':'),
                honorCipherOrder: true,
              }
            : null;

        return {
          type: 'postgres',
          url: dbUrl,
          entities: [__dirname + '/**/*.entity.js'],
          migrations: [__dirname + '/migrations/*.js'],
          cli: {
            migrationsDir: 'migrations',
          },
          synchronize: dbSync,
          ssl,
          // logging: true,
        };
      },
    }),
    CacheModule.registerAsync({
      imports: [ConfigModule],
      isGlobal: true,
      useFactory: async (configService: ConfigService) => {
        if (process.env.NODE_ENV === 'production') {
          return {
            store: await redisStore({
              url: configService.get('REDIS_URL'),
            }),
            ttl: 3000,
          };
        }
        return {
          store: await redisStore({
            url: configService.get('REDIS_URL'),
          }),
          ttl: 0,
        };
      },
      inject: [ConfigService],
    }),
    ScheduleModule.forRoot(),
    RedisModule,
    LastProcessedBlockModule,
    BlockModule,
    HarvesterModule,
    PairCreatedEventModule,
    StrategyCreatedEventModule,
    PairModule,
    TokenModule,
    UpdaterModule,
    V1Module,
    HistoricQuoteModule,
    ActivityModule,
    VolumeModule,
    TvlModule,
    DeploymentModule,
    CodexModule,
  ],

  providers: [
    {
      provide: APP_INTERCEPTOR,
      useClass: SubdomainCacheInterceptor, // Use custom interceptor
    },
    CodexService,
  ],
})
export class AppModule {}<|MERGE_RESOLUTION|>--- conflicted
+++ resolved
@@ -31,15 +31,11 @@
       imports: [ConfigModule],
       inject: [ConfigService],
       useFactory: async (configService: ConfigService): Promise<any> => {
-<<<<<<< HEAD
         const dbUrl = configService.get('DATABASE_URL');
         if (!dbUrl) {
           throw new Error('DATABASE_URL is not set');
         }
 
-        let ssl: any;
-=======
->>>>>>> 20c2a9c5
         const dbSync = configService.get('DB_SYNC') === '1' ? true : false;
         const ssl =
           configService.get('DATABASE_SSL_ENABLED') && configService.get('DATABASE_SSL_ENABLED') === '1'
