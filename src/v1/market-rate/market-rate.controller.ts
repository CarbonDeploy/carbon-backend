import { BadRequestException, Controller, Get, Header, Query } from '@nestjs/common';
import { MarketRateDto } from './market-rate.dto';
import { CacheTTL } from '@nestjs/cache-manager';
import { DeploymentService, ExchangeId, NATIVE_TOKEN } from '../../deployment/deployment.service';
import { BlockchainType, Deployment } from '../../deployment/deployment.service';
import { ApiExchangeIdParam, ExchangeIdParam } from '../../exchange-id-param.decorator';
import { CodexService } from '../../codex/codex.service';
import { CoinGeckoService } from '../../quote/coingecko.service';
import { BlockchainProviderConfig } from '../../historic-quote/historic-quote.service';
import { QuoteService } from '../../quote/quote.service';
import { cotiMap } from '../../utilities';
@Controller({ version: '1', path: ':exchangeId?/market-rate' })
export class MarketRateController {
  private priceProviders: BlockchainProviderConfig = {
    [BlockchainType.Ethereum]: [
      { name: 'coingecko', enabled: true },
      { name: 'codex', enabled: true },
    ],
    [BlockchainType.Sei]: [{ name: 'codex', enabled: true }],
    [BlockchainType.Celo]: [{ name: 'codex', enabled: true }],
    [BlockchainType.Blast]: [{ name: 'codex', enabled: true }],
    [BlockchainType.Base]: [{ name: 'codex', enabled: true }],
    [BlockchainType.Fantom]: [{ name: 'codex', enabled: true }],
    [BlockchainType.Mantle]: [{ name: 'codex', enabled: true }],
    [BlockchainType.Linea]: [{ name: 'codex', enabled: true }],
    [BlockchainType.Berachain]: [{ name: 'codex', enabled: true }],
    [BlockchainType.Coti]: [],
  };

  constructor(
    private deploymentService: DeploymentService,
    private codexService: CodexService,
    private coinGeckoService: CoinGeckoService,
    private quoteService: QuoteService,
  ) {}

  @Get('')
  @CacheTTL(1 * 1000)
  @Header('Cache-Control', 'public, max-age=60')
  @ApiExchangeIdParam()
  async marketRate(@ExchangeIdParam() exchangeId: ExchangeId, @Query() params: MarketRateDto): Promise<any> {
    const deployment: Deployment = await this.deploymentService.getDeploymentByExchangeId(exchangeId);
    let address = params.address.toLowerCase();
    const { convert } = params;
    const currencies = convert.split(',');

    // TEMPORARY HACK: Use Ethereum deployment for COTI
    const effectiveDeployment =
      deployment.blockchainType === BlockchainType.Coti
        ? {
            ...this.deploymentService.getDeploymentByBlockchainType(BlockchainType.Ethereum),
            nativeTokenAlias: '0xDDB3422497E61e13543BeA06989C0789117555c5',
          }
        : deployment;

    if (deployment.blockchainType === BlockchainType.Coti && address === NATIVE_TOKEN.toLowerCase()) {
      address = effectiveDeployment.nativeTokenAlias;
    } else if (deployment.blockchainType === BlockchainType.Coti && cotiMap[address]) {
      address = cotiMap[address];
    }

    // check if we currencies requested are the same as the ones we already have
    if (currencies.length == 0 || (currencies.length == 1 && currencies[0].toLowerCase() == 'usd')) {
      const existingQuote = await this.quoteService.getRecentQuotesForAddress(
        effectiveDeployment.blockchainType,
        address,
      );
      if (existingQuote) {
        return { data: { USD: parseFloat(existingQuote.usd) }, provider: existingQuote.provider };
      }
    }

<<<<<<< HEAD
    const addressLower = address.toLowerCase();
    let tokenAddress = addressLower;
    let tokenDeployment = deployment;

    // Check if the address is mapped in the mapEthereumTokens object
    if (deployment.mapEthereumTokens && deployment.mapEthereumTokens[addressLower]) {
      // Use the mapped Ethereum address and Ethereum deployment
      tokenAddress = deployment.mapEthereumTokens[addressLower].toLowerCase();
      tokenDeployment = this.deploymentService.getDeploymentByBlockchainType(BlockchainType.Ethereum);
    }

    // Use the appropriate providers based on the deployment
    const enabledProviders = this.priceProviders[tokenDeployment.blockchainType].filter((p) => p.enabled);
=======
    const enabledProviders = this.priceProviders[effectiveDeployment.blockchainType].filter((p) => p.enabled);
>>>>>>> 5baf150d

    let data = null;
    let usedProvider = null;

    for (const provider of enabledProviders) {
      try {
        switch (provider.name) {
          case 'codex':
<<<<<<< HEAD
            data = await this.codexService.getLatestPrices(tokenDeployment, [tokenAddress]);
            break;
          case 'coingecko':
            data = await this.coinGeckoService.fetchLatestPrice(tokenDeployment, tokenAddress, currencies);
=======
            data = await this.codexService.getLatestPrices(effectiveDeployment, [address]);
            break;
          case 'coingecko':
            data = await this.coinGeckoService.fetchLatestPrice(effectiveDeployment, address, currencies);
>>>>>>> 5baf150d
            break;
        }

        const hasValidPriceData = Object.keys(data[tokenAddress]).some(
          (key) => key !== 'provider' && key !== 'last_updated_at',
        );

        if (data && Object.keys(data).length > 0 && data[tokenAddress] && hasValidPriceData) {
          usedProvider = provider.name;
          break;
        }
      } catch (error) {
        console.error(`Error fetching price from ${provider.name}:`, error);
      }
      data = null;
    }

    if (!data || Object.keys(data).length === 0) {
      throw new BadRequestException({
        statusCode: 400,
        error: 'Bad Request',
        message: 'Unsupported token address',
      });
    }

    const result = {
      data: {},
      provider: usedProvider,
    };

    currencies.forEach((c) => {
      if (data[tokenAddress] && data[tokenAddress][c.toLowerCase()]) {
        result.data[c.toUpperCase()] = data[tokenAddress][c.toLowerCase()];
      }
    });

    return result;
  }
}<|MERGE_RESOLUTION|>--- conflicted
+++ resolved
@@ -24,6 +24,7 @@
     [BlockchainType.Mantle]: [{ name: 'codex', enabled: true }],
     [BlockchainType.Linea]: [{ name: 'codex', enabled: true }],
     [BlockchainType.Berachain]: [{ name: 'codex', enabled: true }],
+    [BlockchainType.Coti]: [],
     [BlockchainType.Coti]: [],
   };
 
@@ -70,7 +71,6 @@
       }
     }
 
-<<<<<<< HEAD
     const addressLower = address.toLowerCase();
     let tokenAddress = addressLower;
     let tokenDeployment = deployment;
@@ -84,9 +84,6 @@
 
     // Use the appropriate providers based on the deployment
     const enabledProviders = this.priceProviders[tokenDeployment.blockchainType].filter((p) => p.enabled);
-=======
-    const enabledProviders = this.priceProviders[effectiveDeployment.blockchainType].filter((p) => p.enabled);
->>>>>>> 5baf150d
 
     let data = null;
     let usedProvider = null;
@@ -95,17 +92,10 @@
       try {
         switch (provider.name) {
           case 'codex':
-<<<<<<< HEAD
             data = await this.codexService.getLatestPrices(tokenDeployment, [tokenAddress]);
             break;
           case 'coingecko':
             data = await this.coinGeckoService.fetchLatestPrice(tokenDeployment, tokenAddress, currencies);
-=======
-            data = await this.codexService.getLatestPrices(effectiveDeployment, [address]);
-            break;
-          case 'coingecko':
-            data = await this.coinGeckoService.fetchLatestPrice(effectiveDeployment, address, currencies);
->>>>>>> 5baf150d
             break;
         }
 
