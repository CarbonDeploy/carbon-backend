--- conflicted
+++ resolved
@@ -57,7 +57,7 @@
   mapEthereumTokens?: {
     [deploymentTokenAddress: string]: string;
   };
-<<<<<<< HEAD
+  pricingIgnoreList?: string[];
   graphPriceAnchors?: {
     primary: {
       localAddress: string;
@@ -68,9 +68,6 @@
       ethereumAddress: string;
     };
   };
-=======
-  pricingIgnoreList?: string[];
->>>>>>> 526e1853
   contracts: {
     [contractName: string]: {
       address: string;
@@ -158,15 +155,6 @@
             },
           },
         },
-<<<<<<< HEAD
-        // mapEthereumTokens: {
-        //   '0xfc60fc0145d7330e5abcfc52af7b043a1ce18e7d': '0xfc60fc0145d7330e5abcfc52af7b043a1ce18e7d', // governer self mapping
-        // },
-        graphPriceAnchors: {
-          primary: {
-            localAddress: '0xa0b86991c6218b36c1d19d4a2e9eb0ce3606eb48',
-            ethereumAddress: '0xa0b86991c6218b36c1d19d4a2e9eb0ce3606eb48',
-=======
         mapEthereumTokens: {
           '0xfc60fc0145d7330e5abcfc52af7b043a1ce18e7d': '0xfc60fc0145d7330e5abcfc52af7b043a1ce18e7d', // governer self mapping
         },
@@ -175,6 +163,12 @@
           '0x251ee69eB945B79fb991B268690f1A43eD2A859d',
           '0x3cda61B56278842876e7fDD56123d83DBAFAe16C',
         ],
+        graphPriceAnchors: {
+          primary: {
+            localAddress: '0xa0b86991c6218b36c1d19d4a2e9eb0ce3606eb48',
+            ethereumAddress: '0xa0b86991c6218b36c1d19d4a2e9eb0ce3606eb48',
+          },
+        },
       },
       {
         exchangeId: ExchangeId.OGSei,
@@ -197,30 +191,9 @@
           CarbonVoucher: {
             address: '0xA4682A2A5Fe02feFF8Bd200240A41AD0E6EaF8d5',
           },
-          BancorArbitrage: {
-            address: '0xC56Eb3d03C5D7720DAf33a3718affb9BcAb03FBc',
-          },
-          BancorArbitrageV2: {
-            address: '0xB2a2F14979A68C21181C6a63cA55a5b3693c9D2a',
-          },
-          CarbonVortex: {
-            address: '0x5715203B16F15d7349Cb1E3537365E9664EAf933',
-          },
-        },
-        mapEthereumTokens: {
-          '0x9151434b16b9763660705744891fA906F660EcC5': '0xdac17f958d2ee523a2206206994597c13d831ec7', // usdt0
-        },
-        notifications: {
-          explorerUrl: this.configService.get('SEI_EXPLORER_URL'),
-          carbonWalletUrl: this.configService.get('SEI_CARBON_WALLET_URL'),
-          title: 'Sei',
-          telegram: {
-            botToken: this.configService.get('SEI_TELEGRAM_BOT_TOKEN'),
-            threads: {
-              carbonThreadId: this.configService.get('SEI_CARBON_THREAD_ID'),
-              fastlaneId: this.configService.get('SEI_FASTLANE_THREAD_ID'),
-              vortexId: this.configService.get('SEI_VORTEX_THREAD_ID'),
-            },
+          secondary: {
+            localAddress: '0xdac17f958d2ee523a2206206994597c13d831ec7',
+            ethereumAddress: '0xdac17f958d2ee523a2206206994597c13d831ec7',
           },
         },
       },
@@ -717,15 +690,11 @@
           },
           CarbonVoucher: {
             address: '0xb0d39990E1C38B50D0b7f6911525535Fbacb4C26',
->>>>>>> 526e1853
-          },
-          secondary: {
-            localAddress: '0xdac17f958d2ee523a2206206994597c13d831ec7',
-            ethereumAddress: '0xdac17f958d2ee523a2206206994597c13d831ec7',
-          },
-        },
-<<<<<<< HEAD
-=======
+          },
+          BancorArbitrageV2: {
+            address: '0x51aA24A9230e62CfaF259c47DE3133578cE36317',
+          },
+        },
         mapEthereumTokens: {
           '0xb76d91340f5ce3577f0a056d29f6e3eb4e88b140': '0x582d872a1b094fc48f5de31d3b73f2d9be47def1', // ton -> wtoncoin
           '0xaf988c3f7cb2aceabb15f96b19388a259b6c438f': '0xdac17f958d2ee523a2206206994597c13d831ec7', // usdt
@@ -752,581 +721,7 @@
             },
           },
         },
->>>>>>> 526e1853
-      },
-      // {
-      //   exchangeId: ExchangeId.OGSei,
-      //   blockchainType: BlockchainType.Sei,
-      //   rpcEndpoint: this.configService.get('SEI_RPC_ENDPOINT'),
-      //   harvestEventsBatchSize: 500,
-      //   harvestConcurrency: 1,
-      //   multicallAddress: '0x51aA24A9230e62CfaF259c47DE3133578cE36317',
-      //   startBlock: 79146720,
-      //   gasToken: {
-      //     name: 'Sei',
-      //     symbol: 'SEI',
-      //     address: '0xEeeeeEeeeEeEeeEeEeEeeEEEeeeeEeeeeeeeEEeE',
-      //   },
-      //   nativeTokenAlias: '0xe30fedd158a2e3b13e9badaeabafc5516e95e8c7',
-      //   contracts: {
-      //     CarbonController: {
-      //       address: '0xe4816658ad10bF215053C533cceAe3f59e1f1087',
-      //     },
-      //     CarbonVoucher: {
-      //       address: '0xA4682A2A5Fe02feFF8Bd200240A41AD0E6EaF8d5',
-      //     },
-      //     BancorArbitrage: {
-      //       address: '0xC56Eb3d03C5D7720DAf33a3718affb9BcAb03FBc',
-      //     },
-      //     BancorArbitrageV2: {
-      //       address: '0xB2a2F14979A68C21181C6a63cA55a5b3693c9D2a',
-      //     },
-      //     CarbonVortex: {
-      //       address: '0x5715203B16F15d7349Cb1E3537365E9664EAf933',
-      //     },
-      //   },
-      //   mapEthereumTokens: {
-      //     '0x9151434b16b9763660705744891fA906F660EcC5': '0xdac17f958d2ee523a2206206994597c13d831ec7', // usdt0
-      //   },
-      //   graphPriceAnchors: {
-      //     primary: {
-      //       localAddress: '0x9151434b16b9763660705744891fA906F660EcC5', // USDT on Sei
-      //       ethereumAddress: '0xdac17f958d2ee523a2206206994597c13d831ec7', // USDT on Ethereum
-      //     },
-      //     secondary: {
-      //       localAddress: '0x3894085Ef7Ff0f0aeDf52E2A2704928d259f9c3c', // USDC on Sei (example)
-      //       ethereumAddress: '0xa0b86a33e6b1b0c44ad7b6d5b34e80b3e6b6b4e1', // USDC on Ethereum (example)
-      //     },
-      //   },
-      //   notifications: {
-      //     explorerUrl: this.configService.get('SEI_EXPLORER_URL'),
-      //     carbonWalletUrl: this.configService.get('SEI_CARBON_WALLET_URL'),
-      //     title: 'Sei',
-      //     telegram: {
-      //       botToken: this.configService.get('SEI_TELEGRAM_BOT_TOKEN'),
-      //       threads: {
-      //         carbonThreadId: this.configService.get('SEI_CARBON_THREAD_ID'),
-      //         fastlaneId: this.configService.get('SEI_FASTLANE_THREAD_ID'),
-      //         vortexId: this.configService.get('SEI_VORTEX_THREAD_ID'),
-      //       },
-      //     },
-      //   },
-      // },
-      // {
-      //   exchangeId: ExchangeId.OGCelo,
-      //   blockchainType: BlockchainType.Celo,
-      //   rpcEndpoint: this.configService.get('CELO_RPC_ENDPOINT'),
-      //   harvestEventsBatchSize: 1000,
-      //   harvestConcurrency: 1,
-      //   multicallAddress: '0xcA11bde05977b3631167028862bE2a173976CA11',
-      //   startBlock: 26808466,
-      //   gasToken: {
-      //     name: 'Celo',
-      //     symbol: 'CELO',
-      //     address: '0xEeeeeEeeeEeEeeEeEeEeeEEEeeeeEeeeeeeeEEeE',
-      //   },
-      //   nativeTokenAlias: '0x471ece3750da237f93b8e339c536989b8978a438',
-      //   contracts: {
-      //     CarbonController: {
-      //       address: '0x6619871118D144c1c28eC3b23036FC1f0829ed3a',
-      //     },
-      //     CarbonVoucher: {
-      //       address: '0x5E994Ac7d65d81f51a76e0bB5a236C6fDA8dBF9A',
-      //     },
-      //     BancorArbitrage: {
-      //       address: '0x8c05EA305235a67c7095a32Ad4a2Ee2688aDe636',
-      //     },
-      //     BancorArbitrageV2: {
-      //       address: '0x20216f3056BF98E245562940E6c9c65aD9B31271',
-      //     },
-      //     CarbonVortex: {
-      //       address: '0xa15E3295465439A361dBcac79C1DBCE6Cd01E562',
-      //     },
-      //   },
-      //   notifications: {
-      //     explorerUrl: this.configService.get('CELO_EXPLORER_URL'),
-      //     carbonWalletUrl: this.configService.get('CELO_CARBON_WALLET_URL'),
-      //     title: 'Celo',
-      //     telegram: {
-      //       botToken: this.configService.get('CELO_TELEGRAM_BOT_TOKEN'),
-      //       threads: {
-      //         carbonThreadId: this.configService.get('CELO_CARBON_THREAD_ID'),
-      //         fastlaneId: this.configService.get('CELO_FASTLANE_THREAD_ID'),
-      //         vortexId: this.configService.get('CELO_VORTEX_THREAD_ID'),
-      //       },
-      //     },
-      //   },
-      // },
-      // {
-      //   exchangeId: ExchangeId.OGBlast,
-      //   blockchainType: BlockchainType.Blast,
-      //   rpcEndpoint: this.configService.get('BLAST_RPC_ENDPOINT'),
-      //   harvestEventsBatchSize: 1000,
-      //   harvestConcurrency: 5,
-      //   multicallAddress: '0xcA11bde05977b3631167028862bE2a173976CA11',
-      //   startBlock: 6257000,
-      //   gasToken: {
-      //     name: 'Ether',
-      //     symbol: 'ETH',
-      //     address: '0xEeeeeEeeeEeEeeEeEeEeeEEEeeeeEeeeeeeeEEeE',
-      //   },
-      //   nativeTokenAlias: '0x4300000000000000000000000000000000000004',
-      //   contracts: {
-      //     CarbonController: {
-      //       address: '0xfBF49e30Ed1b610E24148c23D32eD5f3F2fC5Dba',
-      //     },
-      //     CarbonVoucher: {
-      //       address: '0xfA76DcA90d334C8fD3Ae479f9B4c32a31A37eDB1',
-      //     },
-      //     BancorArbitrage: {
-      //       address: '0xC7Dd38e64822108446872c5C2105308058c5C55C',
-      //     },
-      //     BancorArbitrageV2: {
-      //       address: '0x4A0c4eF72e0BA9d6A2d34dAD6E794378d9Ad4130',
-      //     },
-      //     CarbonVortex: {
-      //       address: '0x0f54099D787e26c90c487625B4dE819eC5A9BDAA',
-      //     },
-      //   },
-      //   notifications: {
-      //     explorerUrl: this.configService.get('BLAST_EXPLORER_URL'),
-      //     carbonWalletUrl: this.configService.get('BLAST_CARBON_WALLET_URL'),
-      //     title: 'Blast',
-      //     disabledEvents: [EventTypes.TokensTradedEvent],
-      //     telegram: {
-      //       botToken: this.configService.get('BLAST_TELEGRAM_BOT_TOKEN'),
-      //       threads: {
-      //         carbonThreadId: this.configService.get('BLAST_CARBON_THREAD_ID'),
-      //         fastlaneId: this.configService.get('BLAST_FASTLANE_THREAD_ID'),
-      //         vortexId: this.configService.get('BLAST_VORTEX_THREAD_ID'),
-      //       },
-      //     },
-      //   },
-      // },
-      // {
-      //   exchangeId: ExchangeId.BaseGraphene,
-      //   blockchainType: BlockchainType.Base,
-      //   rpcEndpoint: this.configService.get('BASE_RPC_ENDPOINT'),
-      //   harvestEventsBatchSize: 20000,
-      //   harvestConcurrency: 10,
-      //   multicallAddress: '0xcA11bde05977b3631167028862bE2a173976CA11',
-      //   startBlock: 5314500,
-      //   gasToken: {
-      //     name: 'Ether',
-      //     symbol: 'ETH',
-      //     address: '0xEeeeeEeeeEeEeeEeEeEeeEEEeeeeEeeeeeeeEEeE',
-      //   },
-      //   nativeTokenAlias: '0x4200000000000000000000000000000000000006',
-      //   contracts: {
-      //     CarbonController: {
-      //       address: '0xfbf069dbbf453c1ab23042083cfa980b3a672bba',
-      //     },
-      //     CarbonVoucher: {
-      //       address: '0x907F03ae649581EBFF369a21C587cb8F154A0B84',
-      //     },
-      //     BancorArbitrage: {
-      //       address: '0x2ae2404cd44c830d278f51f053a08f54b3756e1c',
-      //     },
-      //     BancorArbitrageV2: {
-      //       address: '0x31548B11d685a358de7f52978e099e04116B2Db0',
-      //     },
-      //     CarbonVortex: {
-      //       address: '0xA4682A2A5Fe02feFF8Bd200240A41AD0E6EaF8d5',
-      //     },
-      //   },
-      //   notifications: {
-      //     explorerUrl: this.configService.get('BASE_EXPLORER_URL'),
-      //     carbonWalletUrl: this.configService.get('BASE_GRAPHENE_WALLET_URL'),
-      //     title: 'Graphene on Base',
-      //     telegram: {
-      //       botToken: this.configService.get('BASE_TELEGRAM_BOT_TOKEN'),
-      //       threads: {
-      //         carbonThreadId: this.configService.get('BASE_CARBON_THREAD_ID'),
-      //         fastlaneId: this.configService.get('BASE_FASTLANE_THREAD_ID'),
-      //         vortexId: this.configService.get('BASE_VORTEX_THREAD_ID'),
-      //       },
-      //     },
-      //   },
-      // },
-      // {
-      //   exchangeId: ExchangeId.FantomGraphene,
-      //   blockchainType: BlockchainType.Fantom,
-      //   rpcEndpoint: this.configService.get('FANTOM_RPC_ENDPOINT'),
-      //   harvestEventsBatchSize: 20000,
-      //   harvestConcurrency: 10,
-      //   multicallAddress: '0xcA11bde05977b3631167028862bE2a173976CA11',
-      //   startBlock: 69969086,
-      //   gasToken: {
-      //     name: 'Fantom',
-      //     symbol: 'FTM',
-      //     address: '0xEeeeeEeeeEeEeeEeEeEeeEEEeeeeEeeeeeeeEEeE',
-      //   },
-      //   nativeTokenAlias: '0x21be370D5312f44cB42ce377BC9b8a0cEF1A4C83',
-      //   contracts: {
-      //     CarbonController: {
-      //       address: '0xf37102e11E06276ac9D393277BD7b63b3393b361',
-      //     },
-      //     CarbonVoucher: {
-      //       address: '0xf779D71178d96b5151D25DE608ac2Ab0558F6aA2',
-      //     },
-      //     BancorArbitrage: {
-      //       address: '0xFe19CbA3aB1A189B7FC17cAa798Df64Ad2b54d4D',
-      //     },
-      //     CarbonVortex: {
-      //       address: '0x4A0c4eF72e0BA9d6A2d34dAD6E794378d9Ad4130',
-      //     },
-      //   },
-      //   notifications: {
-      //     explorerUrl: this.configService.get('FANTOM_EXPLORER_URL'),
-      //     carbonWalletUrl: this.configService.get('FANTOM_GRAPHENE_WALLET_URL'),
-      //     title: 'Graphene on Fantom',
-      //     telegram: {
-      //       botToken: this.configService.get('FANTOM_TELEGRAM_BOT_TOKEN'),
-      //       threads: {
-      //         carbonThreadId: this.configService.get('FANTOM_CARBON_THREAD_ID'),
-      //         fastlaneId: this.configService.get('FANTOM_FASTLANE_THREAD_ID'),
-      //         vortexId: this.configService.get('FANTOM_VORTEX_THREAD_ID'),
-      //       },
-      //     },
-      //   },
-      // },
-      // {
-      //   exchangeId: ExchangeId.MantleGraphene,
-      //   blockchainType: BlockchainType.Mantle,
-      //   rpcEndpoint: this.configService.get('MANTLE_RPC_ENDPOINT'),
-      //   harvestEventsBatchSize: 20000,
-      //   harvestConcurrency: 10,
-      //   multicallAddress: '0xcA11bde05977b3631167028862bE2a173976CA11',
-      //   startBlock: 18438182,
-      //   gasToken: {
-      //     name: 'Mantle',
-      //     symbol: 'MNT',
-      //     address: '0xEeeeeEeeeEeEeeEeEeEeeEEEeeeeEeeeeeeeEEeE',
-      //   },
-      //   nativeTokenAlias: '0x78c1b0C915c4FAA5FffA6CAbf0219DA63d7f4cb8',
-      //   contracts: {
-      //     CarbonController: {
-      //       address: '0x7900f766F06e361FDDB4FdeBac5b138c4EEd8d4A',
-      //     },
-      //     CarbonVoucher: {
-      //       address: '0x953A6D3f9DB06027b2feb8b76a76AA2FC8334865',
-      //     },
-      //     BancorArbitrage: {
-      //       address: '0xC7Dd38e64822108446872c5C2105308058c5C55C',
-      //     },
-      //     BancorArbitrageV2: {
-      //       address: '0x63e353AE90f95C72bf1E78e45456fb78B0c97525',
-      //     },
-      //     CarbonVortex: {
-      //       address: '0x59f21012B2E9BA67ce6a7605E74F945D0D4C84EA',
-      //     },
-      //   },
-      //   notifications: {
-      //     explorerUrl: this.configService.get('MANTLE_EXPLORER_URL'),
-      //     carbonWalletUrl: this.configService.get('MANTLE_GRAPHENE_WALLET_URL'),
-      //     title: 'Graphene on Mantle',
-      //     telegram: {
-      //       botToken: this.configService.get('MANTLE_TELEGRAM_BOT_TOKEN'),
-      //       threads: {
-      //         carbonThreadId: this.configService.get('MANTLE_CARBON_THREAD_ID'),
-      //         fastlaneId: this.configService.get('MANTLE_FASTLANE_THREAD_ID'),
-      //         vortexId: this.configService.get('MANTLE_VORTEX_THREAD_ID'),
-      //       },
-      //     },
-      //   },
-      // },
-      // {
-      //   exchangeId: ExchangeId.MantleSupernova,
-      //   blockchainType: BlockchainType.Mantle,
-      //   rpcEndpoint: this.configService.get('MANTLE_RPC_ENDPOINT'),
-      //   harvestEventsBatchSize: 20000,
-      //   harvestConcurrency: 10,
-      //   multicallAddress: '0xcA11bde05977b3631167028862bE2a173976CA11',
-      //   startBlock: 61955463,
-      //   gasToken: {
-      //     name: 'Mantle',
-      //     symbol: 'MNT',
-      //     address: '0xEeeeeEeeeEeEeeEeEeEeeEEEeeeeEeeeeeeeEEeE',
-      //   },
-      //   nativeTokenAlias: '0x78c1b0C915c4FAA5FffA6CAbf0219DA63d7f4cb8',
-      //   contracts: {
-      //     CarbonController: {
-      //       address: '0x04FBC7f949326fFf7Fe4D6aE96BAfa3D8e8A8c0a',
-      //     },
-      //     CarbonVoucher: {
-      //       address: '0x6ed7042cc1ef691ef64d8dcf3764b004d62590dd',
-      //     },
-      //   },
-      //   notifications: {
-      //     explorerUrl: this.configService.get('MANTLE_EXPLORER_URL'),
-      //     carbonWalletUrl: this.configService.get('MANTLE_SUPERNOVA_WALLET_URL'),
-      //     title: 'Supernova on Mantle',
-      //     telegram: {
-      //       botToken: this.configService.get('MANTLE_TELEGRAM_BOT_TOKEN'),
-      //       threads: {
-      //         carbonThreadId: this.configService.get('MANTLE_CARBON_THREAD_ID'),
-      //         fastlaneId: this.configService.get('MANTLE_FASTLANE_THREAD_ID'),
-      //         vortexId: this.configService.get('MANTLE_VORTEX_THREAD_ID'),
-      //       },
-      //     },
-      //   },
-      // },
-      // {
-      //   exchangeId: ExchangeId.LineaXFai,
-      //   blockchainType: BlockchainType.Linea,
-      //   rpcEndpoint: this.configService.get('LINEA_RPC_ENDPOINT'),
-      //   harvestEventsBatchSize: 20000,
-      //   harvestConcurrency: 10,
-      //   multicallAddress: '0xcA11bde05977b3631167028862bE2a173976CA11',
-      //   startBlock: 5242975,
-      //   gasToken: {
-      //     name: 'ETH',
-      //     symbol: 'ETH',
-      //     address: '0xEeeeeEeeeEeEeeEeEeEeeEEEeeeeEeeeeeeeEEeE',
-      //   },
-      //   nativeTokenAlias: '0xe5D7C2a44FfDDf6b295A15c148167daaAf5Cf34f',
-      //   contracts: {
-      //     CarbonController: {
-      //       address: '0xdebc64044cd911b0cc90dcc94bf97f440eb5e503',
-      //     },
-      //     CarbonVoucher: {
-      //       address: '0x3dae488DcB2835c43E71557E7745b838Dc7e46DD',
-      //     },
-      //     BancorArbitrage: {
-      //       address: '0xC7Dd38e64822108446872c5C2105308058c5C55C',
-      //     },
-      //     BancorArbitrageV2: {
-      //       address: '0x37A65Dda75A4C32959834C9b391a24dCa17eeC10',
-      //     },
-      //     CarbonVortex: {
-      //       address: '0x5bCA3389786385a35bca14C2D0582adC6cb2482e',
-      //     },
-      //   },
-      //   notifications: {
-      //     explorerUrl: this.configService.get('LINEA_EXPLORER_URL'),
-      //     carbonWalletUrl: this.configService.get('LINEA_XFAI_WALLET_URL'),
-      //     disabledEvents: [EventTypes.TokensTradedEvent, EventTypes.StrategyCreatedEvent],
-      //     title: 'XFai on Linea',
-      //     telegram: {
-      //       botToken: this.configService.get('LINEA_TELEGRAM_BOT_TOKEN'),
-      //       threads: {
-      //         carbonThreadId: this.configService.get('LINEA_CARBON_THREAD_ID'),
-      //         fastlaneId: this.configService.get('LINEA_FASTLANE_THREAD_ID'),
-      //         vortexId: this.configService.get('LINEA_VORTEX_THREAD_ID'),
-      //       },
-      //     },
-      //   },
-      // },
-      // {
-      //   exchangeId: ExchangeId.BaseAlienBase,
-      //   blockchainType: BlockchainType.Base,
-      //   rpcEndpoint: this.configService.get('BASE_RPC_ENDPOINT'),
-      //   harvestEventsBatchSize: 20000,
-      //   harvestConcurrency: 10,
-      //   multicallAddress: '0xcA11bde05977b3631167028862bE2a173976CA11',
-      //   startBlock: 18342064,
-      //   gasToken: {
-      //     name: 'Ether',
-      //     symbol: 'ETH',
-      //     address: '0xEeeeeEeeeEeEeeEeEeEeeEEEeeeeEeeeeeeeEEeE',
-      //   },
-      //   nativeTokenAlias: '0x4200000000000000000000000000000000000006',
-      //   contracts: {
-      //     CarbonController: {
-      //       address: '0x0D6E297A73016b437CaAE65BFe32c59803B215D0',
-      //     },
-      //     CarbonVoucher: {
-      //       address: '0x2f3B0d35830B921FE7FcD08401C6CBBe29a72DC9',
-      //     },
-      //   },
-      //   notifications: {
-      //     explorerUrl: this.configService.get('BASE_EXPLORER_URL'),
-      //     carbonWalletUrl: '',
-      //     title: 'AlienBase',
-      //     telegram: {
-      //       botToken: this.configService.get('BASE_TELEGRAM_BOT_TOKEN'),
-      //       threads: {
-      //         carbonThreadId: this.configService.get('BASE_CARBON_THREAD_ID'),
-      //         fastlaneId: this.configService.get('BASE_FASTLANE_THREAD_ID'),
-      //         vortexId: this.configService.get('BASE_VORTEX_THREAD_ID'),
-      //       },
-      //     },
-      //   },
-      // },
-      // {
-      //   exchangeId: ExchangeId.BerachainGraphene,
-      //   blockchainType: BlockchainType.Berachain,
-      //   rpcEndpoint: this.configService.get('BERACHAIN_RPC_ENDPOINT'),
-      //   harvestEventsBatchSize: 1000,
-      //   harvestConcurrency: 3,
-      //   multicallAddress: '0xcA11bde05977b3631167028862bE2a173976CA11',
-      //   startBlock: 1377587,
-      //   gasToken: {
-      //     name: 'Ether',
-      //     symbol: 'ETH',
-      //     address: '0xEeeeeEeeeEeEeeEeEeEeeEEEeeeeEeeeeeeeEEeE',
-      //   },
-      //   nativeTokenAlias: '0x6969696969696969696969696969696969696969',
-      //   contracts: {
-      //     CarbonController: {
-      //       address: '0x10fa549e70ede76c258c0808b289e4ac3c9ab2e2',
-      //     },
-      //     CarbonVoucher: {
-      //       address: '0x248594Be9BE605905B8912cf575f03fE42d89054',
-      //     },
-      //     BancorArbitrage: {
-      //       address: '0xC7Dd38e64822108446872c5C2105308058c5C55C',
-      //     },
-      //     BancorArbitrageV2: {
-      //       address: '0x773B75CfB146bd5d1095fa9d6d45637f02B05119',
-      //     },
-      //   },
-      //   notifications: {
-      //     explorerUrl: this.configService.get('BERACHAIN_EXPLORER_URL'),
-      //     carbonWalletUrl: this.configService.get('BERACHAIN_WALLET_URL'),
-      //     title: 'Berachain',
-      //     telegram: {
-      //       botToken: this.configService.get('BERACHAIN_TELEGRAM_BOT_TOKEN'),
-      //       threads: {
-      //         fastlaneId: this.configService.get('BERACHAIN_FASTLANE_THREAD_ID'),
-      //       },
-      //     },
-      //   },
-      // },
-      // {
-      //   exchangeId: ExchangeId.OGCoti,
-      //   blockchainType: BlockchainType.Coti,
-      //   rpcEndpoint: this.configService.get('COTI_RPC_ENDPOINT'),
-      //   harvestEventsBatchSize: 1000,
-      //   harvestConcurrency: 3,
-      //   multicallAddress: '0x773B75CfB146bd5d1095fa9d6d45637f02B05119',
-      //   startBlock: 47878,
-      //   gasToken: {
-      //     name: 'COTI',
-      //     symbol: 'COTI',
-      //     address: '0xEeeeeEeeeEeEeeEeEeEeeEEEeeeeEeeeeeeeEEeE',
-      //   },
-      //   nativeTokenAlias: '0xDDB3422497E61e13543BeA06989C0789117555c5',
-      //   contracts: {
-      //     CarbonController: {
-      //       address: '0x59f21012B2E9BA67ce6a7605E74F945D0D4C84EA',
-      //     },
-      //     CarbonVoucher: {
-      //       address: '0xA4682A2A5Fe02feFF8Bd200240A41AD0E6EaF8d5',
-      //     },
-      //     BancorArbitrage: {
-      //       address: '0xa15E3295465439A361dBcac79C1DBCE6Cd01E562',
-      //     },
-      //     BancorArbitrageV2: {
-      //       address: '0x2ec4cCAA4394633eCdCcc987E0E9A398F837e3DD',
-      //     },
-      //   },
-      //   notifications: {
-      //     explorerUrl: this.configService.get('COTI_EXPLORER_URL'),
-      //     carbonWalletUrl: this.configService.get('COTI_WALLET_URL'),
-      //     title: 'Coti',
-      //     telegram: {
-      //       botToken: this.configService.get('COTI_TELEGRAM_BOT_TOKEN'),
-      //       threads: {
-      //         carbonThreadId: this.configService.get('COTI_CARBON_THREAD_ID'),
-      //         fastlaneId: this.configService.get('COTI_FASTLANE_THREAD_ID'),
-      //       },
-      //     },
-      //   },
-      //   mapEthereumTokens: {
-      //     '0xDDB3422497E61e13543BeA06989C0789117555c5': '0xDDB3422497E61e13543BeA06989C0789117555c5', // coti
-      //     '0x7637c7838ec4ec6b85080f28a678f8e234bb83d1': '0xaf2ca40d3fc4459436d11b94d21fa4b8a89fb51d', // gcoti
-      //     '0xeeeeeeeeeeeeeeeeeeeeeeeeeeeeeeeeeeeeeeee': '0xDDB3422497E61e13543BeA06989C0789117555c5', // native token (coti)
-      //     '0xf1Feebc4376c68B7003450ae66343Ae59AB37D3C': '0xa0b86991c6218b36c1d19d4a2e9eb0ce3606eb48', // usdc.e
-      //     '0x639acc80569c5fc83c6fbf2319a6cc38bbfe26d1': '0xc02aaa39b223fe8d0a0e5c4f27ead9083c756cc2', // weth
-      //     '0x8c39b1fd0e6260fdf20652fc436d25026832bfea': '0x2260fac5e5542a773aa44fbcfedf7c193bc2c599', // usdc.e
-      //   },
-      // },
-      // {
-      //   exchangeId: ExchangeId.IotaGraphene,
-      //   blockchainType: BlockchainType.Iota,
-      //   rpcEndpoint: this.configService.get('IOTA_RPC_ENDPOINT'),
-      //   harvestEventsBatchSize: 1000,
-      //   harvestConcurrency: 1,
-      //   multicallAddress: '0xcA11bde05977b3631167028862bE2a173976CA11',
-      //   startBlock: 1936296,
-      //   gasToken: {
-      //     name: 'IOTA',
-      //     symbol: 'IOTA',
-      //     address: '0xEeeeeEeeeEeEeeEeEeEeeEEEeeeeEeeeeeeeEEeE',
-      //   },
-      //   nativeTokenAlias: '0x6e47f8d48a01b44DF3fFF35d258A10A3AEdC114c',
-      //   contracts: {
-      //     CarbonController: {
-      //       address: '0x0E4d23092A4a12caAd0E22e0892EcEC7C09DC51c',
-      //     },
-      //     CarbonVoucher: {
-      //       address: '0xCB66807CE7a762F469aeb1478c09a6DAfEcB801C',
-      //     },
-      //     BancorArbitrage: {
-      //       address: '0xC7Dd38e64822108446872c5C2105308058c5C55C',
-      //     },
-      //     BancorArbitrageV2: {
-      //       address: '0xeAA4368A09E5e7889C6Ae3D44A7F5eb8587a456c',
-      //     },
-      //     Vortex: {
-      //       address: '0xe4816658ad10bF215053C533cceAe3f59e1f1087',
-      //     },
-      //   },
-      //   notifications: {
-      //     explorerUrl: this.configService.get('IOTA_EXPLORER_URL'),
-      //     carbonWalletUrl: this.configService.get('IOTA_CARBON_WALLET_URL'),
-      //     title: 'IOTA',
-      //     telegram: {
-      //       botToken: this.configService.get('IOTA_TELEGRAM_BOT_TOKEN'),
-      //       threads: {
-      //         fastlaneId: this.configService.get('IOTA_FASTLANE_THREAD_ID'),
-      //       },
-      //     },
-      //   },
-      // },
-      // {
-      //   exchangeId: ExchangeId.OGTac,
-      //   blockchainType: BlockchainType.Tac,
-      //   rpcEndpoint: this.configService.get('TAC_RPC_ENDPOINT'),
-      //   harvestEventsBatchSize: 1000,
-      //   harvestConcurrency: 1,
-      //   multicallAddress: '0xcA11bde05977b3631167028862bE2a173976CA11',
-      //   startBlock: 975648,
-      //   gasToken: {
-      //     name: 'TAC',
-      //     symbol: 'TAC',
-      //     address: '0xEeeeeEeeeEeEeeEeEeEeeEEEeeeeEeeeeeeeEEeE',
-      //   },
-      //   nativeTokenAlias: '0xB63B9f0eb4A6E6f191529D71d4D88cc8900Df2C9',
-      //   contracts: {
-      //     CarbonController: {
-      //       address: '0xA4682A2A5Fe02feFF8Bd200240A41AD0E6EaF8d5',
-      //     },
-      //     CarbonVoucher: {
-      //       address: '0xb0d39990E1C38B50D0b7f6911525535Fbacb4C26',
-      //     },
-      //     BancorArbitrageV2: {
-      //       address: '0x51aA24A9230e62CfaF259c47DE3133578cE36317',
-      //     },
-      //   },
-      //   mapEthereumTokens: {
-      //     '0xb76d91340f5ce3577f0a056d29f6e3eb4e88b140': '0x582d872a1b094fc48f5de31d3b73f2d9be47def1', // ton -> wtoncoin
-      //     '0xaf988c3f7cb2aceabb15f96b19388a259b6c438f': '0xdac17f958d2ee523a2206206994597c13d831ec7', // usdt
-      //   },
-      //   // notifications: {
-      //   //   explorerUrl: this.configService.get('TAC_EXPLORER_URL'),
-      //   //   carbonWalletUrl: this.configService.get('TAC_CARBON_WALLET_URL'),
-      //   //   title: 'TAC',
-      //   //   telegram: {
-      //   //     botToken: this.configService.get('TAC_TELEGRAM_BOT_TOKEN'),
-      //   //     threads: {
-      //   //       carbonThreadId: this.configService.get('TAC_CARBON_THREAD_ID'),
-      //   //       fastlaneId: this.configService.get('TAC_FASTLANE_THREAD_ID'),
-      //   //     },
-      //   //   },
-      //   // },
-      // },
+      },
     ];
   }
 
