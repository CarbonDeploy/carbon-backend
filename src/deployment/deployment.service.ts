--- conflicted
+++ resolved
@@ -15,6 +15,7 @@
   Mantle = 'mantle',
   Linea = 'linea',
   Berachain = 'berachain',
+  Coti = 'coti',
   Coti = 'coti',
 }
 
@@ -30,6 +31,7 @@
   LineaXFai = 'linea-xfai',
   BaseAlienBase = 'base-alienbase',
   BerachainGraphene = 'berachain-graphene',
+  OGCoti = 'coti',
   OGCoti = 'coti',
 }
 
@@ -531,28 +533,16 @@
       {
         exchangeId: ExchangeId.OGCoti,
         blockchainType: BlockchainType.Coti,
-<<<<<<< HEAD
         rpcEndpoint: 'https://mainnet.coti.io/rpc',
         harvestEventsBatchSize: 1000,
         harvestConcurrency: 3,
         multicallAddress: '0x773B75CfB146bd5d1095fa9d6d45637f02B05119',
-        startBlock: 1,
-=======
-        rpcEndpoint: this.configService.get('COTI_RPC_ENDPOINT'),
-        harvestEventsBatchSize: 1000,
-        harvestConcurrency: 3,
-        multicallAddress: '0x773B75CfB146bd5d1095fa9d6d45637f02B05119',
         startBlock: 47878,
->>>>>>> 5baf150d
         gasToken: {
           name: 'COTI',
           symbol: 'COTI',
           address: '0xEeeeeEeeeEeEeeEeEeEeeEEEeeeeEeeeeeeeEEeE',
         },
-<<<<<<< HEAD
-=======
-        nativeTokenAlias: '0xDDB3422497E61e13543BeA06989C0789117555c5',
->>>>>>> 5baf150d
         contracts: {
           CarbonController: {
             address: '0x59f21012B2E9BA67ce6a7605E74F945D0D4C84EA',
@@ -560,17 +550,11 @@
           CarbonVoucher: {
             address: '0xA4682A2A5Fe02feFF8Bd200240A41AD0E6EaF8d5',
           },
-<<<<<<< HEAD
         },
         mapEthereumTokens: {
           '0xDDB3422497E61e13543BeA06989C0789117555c5': '0xDDB3422497E61e13543BeA06989C0789117555c5',
           '0xEeeeeEeeeEeEeeEeEeEeeEEEeeeeEeeeeeeeEEeE': '0xDDB3422497E61e13543BeA06989C0789117555c5',
           '0xaf2ca40d3fc4459436d11b94d21fa4b8a89fb51d': '0xaf2ca40d3fc4459436d11b94d21fa4b8a89fb51d',
-=======
-          BancorArbitrage: {
-            address: '0xa15E3295465439A361dBcac79C1DBCE6Cd01E562',
-          },
->>>>>>> 5baf150d
         },
       },
     ];
