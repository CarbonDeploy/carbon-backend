import { Module } from '@nestjs/common';
import { BlockModule } from '../block/block.module';
import { RedisModule } from '../redis/redis.module';
import { UpdaterService } from './updater.service';
import { HarvesterModule } from '../harvester/harvester.module';
import { LastProcessedBlockModule } from '../last-processed-block/last-processed-block.module';
import { QuoteModule } from '../quote/quote.module';
import { StrategyCreatedEventModule } from '../events/strategy-created-event/strategy-created-event.module';
import { TokenModule } from '../token/token.module';
import { PairModule } from '../pair/pair.module';
import { PairCreatedEventModule } from '../events/pair-created-event/pair-created-event.module';
import { StrategyModule } from '../strategy/strategy.module';
import { TokensTradedEventModule } from '../events/tokens-traded-event/tokens-traded-event.module';
import { RoiModule } from '../v1/roi/roi.module';
import { CoingeckoModule } from '../v1/coingecko/coingecko.module';
import { TradingFeePpmUpdatedEventModule } from '../events/trading-fee-ppm-updated-event/trading-fee-ppm-updated-event.module';
import { PairTradingFeePpmUpdatedEventModule } from '../events/pair-trading-fee-ppm-updated-event/pair-trading-fee-ppm-updated-event.module';
import { ActivityModule } from '../activity/activity.module';
import { HistoricQuoteModule } from '../historic-quote/historic-quote.module';
import { VoucherTransferEventModule } from '../events/voucher-transfer-event/voucher-transfer-event.module';
import { AnalyticsModule } from '../v1/analytics/analytics.module';
import { DexScreenerModule } from '../v1/dex-screener/dex-screener.module';
import { DexScreenerV2Module } from '../v1/dex-screener/dex-screener-v2.module';
import { VolumeModule } from '../volume/volume.module';
import { TvlModule } from '../tvl/tvl.module';
import { DeploymentModule } from '../deployment/deployment.module';
import { CodexModule } from '../codex/codex.module';
import { ArbitrageExecutedEventModule } from '../events/arbitrage-executed-event/arbitrage-executed-event.module';
import { ArbitrageExecutedEventModuleV2 } from '../events/arbitrage-executed-event-v2/arbitrage-executed-event-v2.module';
import { VortexTokensTradedEventModule } from '../events/vortex-tokens-traded-event/vortex-tokens-traded-event.module';
import { VortexTradingResetEventModule } from '../events/vortex-trading-reset-event/vortex-trading-reset-event.module';
import { VortexFundsWithdrawnEventModule } from '../events/vortex-funds-withdrawn-event/vortex-funds-withdrawn-event.module';
import { NotificationModule } from '../notification/notification.module';
import { ProtectionRemovedEventModule } from '../events/protection-removed-event/protection-removed-event.module';
import { CarbonPriceModule } from '../carbon-price/carbon-price.module';
<<<<<<< HEAD
import { CarbonGraphPriceModule } from '../carbon-graph-price/carbon-graph-price.module';
=======
import { MerklModule } from '../merkl/merkl.module';
>>>>>>> 526e1853

@Module({
  imports: [
    BlockModule,
    RedisModule,
    HarvesterModule,
    LastProcessedBlockModule,
    QuoteModule,
    StrategyCreatedEventModule,
    TokenModule,
    PairModule,
    PairCreatedEventModule,
    StrategyModule,
    TokensTradedEventModule,
    RoiModule,
    CoingeckoModule,
    TradingFeePpmUpdatedEventModule,
    PairTradingFeePpmUpdatedEventModule,
    ActivityModule,
    HistoricQuoteModule,
    VoucherTransferEventModule,
    AnalyticsModule,
    DexScreenerModule,
    DexScreenerV2Module,
    VolumeModule,
    TvlModule,
    DeploymentModule,
    CodexModule,
    ArbitrageExecutedEventModule,
    ArbitrageExecutedEventModuleV2,
    VortexTokensTradedEventModule,
    VortexTradingResetEventModule,
    VortexFundsWithdrawnEventModule,
    NotificationModule,
    ProtectionRemovedEventModule,
    CarbonPriceModule,
<<<<<<< HEAD
    CarbonGraphPriceModule,
=======
    MerklModule,
>>>>>>> 526e1853
    HistoricQuoteModule,
  ],
  providers: [UpdaterService],
})
export class UpdaterModule {}<|MERGE_RESOLUTION|>--- conflicted
+++ resolved
@@ -33,11 +33,8 @@
 import { NotificationModule } from '../notification/notification.module';
 import { ProtectionRemovedEventModule } from '../events/protection-removed-event/protection-removed-event.module';
 import { CarbonPriceModule } from '../carbon-price/carbon-price.module';
-<<<<<<< HEAD
+import { MerklModule } from '../merkl/merkl.module';
 import { CarbonGraphPriceModule } from '../carbon-graph-price/carbon-graph-price.module';
-=======
-import { MerklModule } from '../merkl/merkl.module';
->>>>>>> 526e1853
 
 @Module({
   imports: [
@@ -74,11 +71,8 @@
     NotificationModule,
     ProtectionRemovedEventModule,
     CarbonPriceModule,
-<<<<<<< HEAD
+    MerklModule,
     CarbonGraphPriceModule,
-=======
-    MerklModule,
->>>>>>> 526e1853
     HistoricQuoteModule,
   ],
   providers: [UpdaterService],
